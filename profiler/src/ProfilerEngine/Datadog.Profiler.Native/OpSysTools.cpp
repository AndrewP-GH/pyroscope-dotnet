--- conflicted
+++ resolved
@@ -430,23 +430,17 @@
     // For linux, we check that the wrapper library is loaded and the default `dl_iterate_phdr` is
     // the one provided by our library.
 
-<<<<<<< HEAD
-    // We assume that the profiler library is in the same folder as the wrapper library
-    auto currentModulePath = fs::path(shared::GetCurrentModuleFileName());
-    auto wrapperLibrary = currentModulePath.parent_path() / "Pyroscope.Linux.ApiWrapper.x64.so";
-    if (!fs::exists(wrapperLibrary))
-    {
-        wrapperLibrary = currentModulePath.parent_path() / "Datadog.Linux.ApiWrapper.x64.so";
-    }
-    auto wrapperLibraryPath = wrapperLibrary.string();
-=======
-    const std::string wrapperLibraryName = "Datadog.Linux.ApiWrapper.x64.so";
+    std::string wrapperLibraryName = "Datadog.Linux.ApiWrapper.x64.so";
     const std::string customFnName = "dl_iterate_phdr";
     auto* dlIteratePhdr = reinterpret_cast<void*>(::dl_iterate_phdr);
->>>>>>> 2405e4ce
 
     Dl_info info;
     auto res = dladdr(dlIteratePhdr, &info);
+    if (res == 0 || info.dli_fname == nullptr)
+    {
+        wrapperLibraryName = "Pyroscope.Linux.ApiWrapper.x64.so";
+        res = dladdr(dlIteratePhdr, &info);
+    }
     if (res == 0 || info.dli_fname == nullptr)
     {
         Log::Warn("Profiling is disabled: Unable to check if the library '", wrapperLibraryName, "'",
