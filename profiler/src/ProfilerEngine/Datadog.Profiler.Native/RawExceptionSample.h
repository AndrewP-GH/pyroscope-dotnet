--- conflicted
+++ resolved
@@ -28,14 +28,8 @@
 
     inline void OnTransform(std::shared_ptr<Sample>& sample, std::vector<SampleValueTypeProvider::Offset> const& valueOffsets) const override
     {
-<<<<<<< HEAD
-        sample->AddValue(1, valueOffset);
-=======
         assert(valueOffsets.size() == 1);
         sample->AddValue(1, valueOffsets[0]);
-        sample->AddLabel(Label(Sample::ExceptionMessageLabel, ExceptionMessage));
-        sample->AddLabel(Label(Sample::ExceptionTypeLabel, ExceptionType));
->>>>>>> 2405e4ce
     }
 
     std::string ExceptionMessage;
