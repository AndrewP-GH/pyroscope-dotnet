// Unless explicitly stated otherwise all files in this repository are licensed under the Apache 2 License.
// This product includes software developed at Datadog (https://www.datadoghq.com/). Copyright 2022 Datadog, Inc.

// from dotnet coreclr includes
#include "cor.h"
#include "corprof.h"
// end

#include "CorProfilerCallback.h"

#include <inttypes.h>

#ifdef _WINDOWS
#include <VersionHelpers.h>
#include <windows.h>
#else
#include "cgroup.h"
#include <signal.h>
#include <libunwind.h>
#endif

#include "AllocationsProvider.h"
#include "AppDomainStore.h"
#include "ApplicationStore.h"
#include "ClrEventsParser.h"
#include "ClrLifetime.h"
#include "Configuration.h"
#include "ContentionProvider.h"
#include "CpuTimeProvider.h"
#include "DebugInfoStore.h"
#include "EnabledProfilers.h"
#include "EnvironmentVariables.h"
#include "ExceptionsProvider.h"
#include "FrameStore.h"
#include "IMetricsSender.h"
#include "IMetricsSenderFactory.h"
#include "Log.h"
#include "ManagedThreadList.h"
#include "OpSysTools.h"
#include "OsSpecificApi.h"
#include "ProfilerEngineStatus.h"
#include "RuntimeIdStore.h"
#include "RuntimeInfo.h"
#include "Sample.h"
#include "StackSamplerLoopManager.h"
#include "ThreadsCpuManager.h"
#include "WallTimeProvider.h"
<<<<<<< HEAD

#include "PprofExporter.h"
#include "PyroscopePprofSink.h"
=======
#include "AllocationsRecorder.h"
>>>>>>> d9da4dfa
#include "shared/src/native-src/environment_variables.h"
#include "shared/src/native-src/pal.h"
#include "shared/src/native-src/string.h"

// The following macros are used to construct the profiler file:
#ifdef _WINDOWS
#define LIBRARY_FILE_EXTENSION ".dll"
#elif LINUX
#define LIBRARY_FILE_EXTENSION ".so"
#elif MACOS
#define LIBRARY_FILE_EXTENSION ".dylib"
#else
Error("unknown platform");
#endif

#ifdef BIT64
#define PROFILER_LIBRARY_BINARY_FILE_NAME WStr("Datadog.Profiler.Native" LIBRARY_FILE_EXTENSION)
#else
#define PROFILER_LIBRARY_BINARY_FILE_NAME WStr("Datadog.Profiler.Native" LIBRARY_FILE_EXTENSION)
#endif

IClrLifetime* CorProfilerCallback::GetClrLifetime() const
{
    return _pClrLifetime.get();
}

// Initialization

CorProfilerCallback* CorProfilerCallback::_this = nullptr;

CorProfilerCallback::CorProfilerCallback()
{
    // Keep track of the one and only ICorProfilerCallback implementation.
    // It will be used as root for other services
    _this = this;

    _pClrLifetime = std::make_unique<ClrLifetime>(&_isInitialized);

#ifndef _WINDOWS
    CGroup::Initialize();
#endif
    google::javaprofiler::AsyncRefCountedString::Init();
    google::javaprofiler::Tags::Init();
}

// Cleanup
CorProfilerCallback::~CorProfilerCallback()
{
    DisposeInternal();

    _this = nullptr;

#ifndef _WINDOWS
    CGroup::Cleanup();
#endif
}

bool CorProfilerCallback::InitializeServices()
{
    _metricsSender = IMetricsSenderFactory::Create();

    _pAppDomainStore = std::make_unique<AppDomainStore>(_pCorProfilerInfo);

    _pDebugInfoStore = std::make_unique<DebugInfoStore>(_pCorProfilerInfo, _pConfiguration.get());

    _pFrameStore = std::make_unique<FrameStore>(_pCorProfilerInfo, _pConfiguration.get(), _pDebugInfoStore.get());

    // Create service instances
    _pThreadsCpuManager = RegisterService<ThreadsCpuManager>();

    _pManagedThreadList = RegisterService<ManagedThreadList>(_pCorProfilerInfo);
    _managedThreadsMetric = _metricsRegistry.GetOrRegister<ProxyMetric>("dotnet_managed_threads", [this]() {
        return _pManagedThreadList->Count();
    });

    _pCodeHotspotsThreadList = RegisterService<ManagedThreadList>(_pCorProfilerInfo);
    _managedThreadsWithContextMetric = _metricsRegistry.GetOrRegister<ProxyMetric>("dotnet_managed_threads_with_context", [this]() {
        return _pCodeHotspotsThreadList->Count();
    });

    auto* pRuntimeIdStore = RegisterService<RuntimeIdStore>();

    // Each sample contains a vector of values.
    // The list of a provider value definitions is available statically.
    // Based on previous providers list, an offset in the values vector is computed and passed to the provider constructor.
    // So a provider knows which value slot can be used to store its value(s).
    uint32_t valuesOffset = 0;
    std::vector<SampleValueType> sampleTypeDefinitions;

    if (_pConfiguration->IsWallTimeProfilingEnabled())
    {
        auto valueTypes = WallTimeProvider::SampleTypeDefinitions;
        sampleTypeDefinitions.insert(sampleTypeDefinitions.end(), valueTypes.cbegin(), valueTypes.cend());
        _pWallTimeProvider = RegisterService<WallTimeProvider>(valuesOffset, _pThreadsCpuManager, _pFrameStore.get(), _pAppDomainStore.get(), pRuntimeIdStore, _pConfiguration.get());
        valuesOffset += static_cast<uint32_t>(valueTypes.size());
    }

    if (_pConfiguration->IsCpuProfilingEnabled())
    {
        auto valueTypes = CpuTimeProvider::SampleTypeDefinitions;
        sampleTypeDefinitions.insert(sampleTypeDefinitions.end(), valueTypes.cbegin(), valueTypes.cend());
        _pCpuTimeProvider = RegisterService<CpuTimeProvider>(valuesOffset, _pThreadsCpuManager, _pFrameStore.get(), _pAppDomainStore.get(), pRuntimeIdStore, _pConfiguration.get());
        valuesOffset += static_cast<uint32_t>(valueTypes.size());
    }

    if (_pConfiguration->IsExceptionProfilingEnabled())
    {
        auto valueTypes = ExceptionsProvider::SampleTypeDefinitions;
        sampleTypeDefinitions.insert(sampleTypeDefinitions.end(), valueTypes.cbegin(), valueTypes.cend());
        _pExceptionsProvider = RegisterService<ExceptionsProvider>(
            valuesOffset,
            _pCorProfilerInfo,
            _pManagedThreadList,
            _pFrameStore.get(),
            _pConfiguration.get(),
            _pThreadsCpuManager,
            _pAppDomainStore.get(),
            pRuntimeIdStore,
            _metricsRegistry);
        valuesOffset += static_cast<uint32_t>(valueTypes.size());
    }

    // _pCorProfilerInfoEvents must have been set for any CLR events-based profiler to work
    if (_pCorProfilerInfoEvents != nullptr)
    {
        // live objects profiling requires allocations profiling
        if (_pConfiguration->IsHeapProfilingEnabled())
        {
            if (_pCorProfilerInfoLiveHeap != nullptr)
            {
                auto valueTypes = LiveObjectsProvider::SampleTypeDefinitions;
                sampleTypeDefinitions.insert(sampleTypeDefinitions.end(), valueTypes.cbegin(), valueTypes.cend());
                _pLiveObjectsProvider = RegisterService<LiveObjectsProvider>(
                    valuesOffset,
                    _pCorProfilerInfoLiveHeap,
                    _pManagedThreadList,
                    _pFrameStore.get(),
                    _pThreadsCpuManager,
                    _pAppDomainStore.get(),
                    pRuntimeIdStore,
                    _pConfiguration.get(),
                    _metricsRegistry);
                valuesOffset += static_cast<uint32_t>(valueTypes.size());

                valueTypes = AllocationsProvider::SampleTypeDefinitions;
                sampleTypeDefinitions.insert(sampleTypeDefinitions.end(), valueTypes.cbegin(), valueTypes.cend());
                _pAllocationsProvider = RegisterService<AllocationsProvider>(
                    valuesOffset,
                    _pCorProfilerInfo,
                    _pManagedThreadList,
                    _pFrameStore.get(),
                    _pThreadsCpuManager,
                    _pAppDomainStore.get(),
                    pRuntimeIdStore,
                    _pConfiguration.get(),
                    _pLiveObjectsProvider,
                    _metricsRegistry
                    );
                valuesOffset += static_cast<uint32_t>(valueTypes.size());

                if (!_pConfiguration->IsAllocationProfilingEnabled())
                {
                    Log::Warn("Allocations profiling is enabled due to activated live objects profiling.");
                }
            }
            else
            {
                Log::Warn("Live Heap profiling requires .NET 7+ so it is disabled.");
            }
        }

        // check for allocations profiling only (without heap profiling)
        if (_pConfiguration->IsAllocationProfilingEnabled() && (_pAllocationsProvider == nullptr))
        {
            auto valueTypes = AllocationsProvider::SampleTypeDefinitions;
            sampleTypeDefinitions.insert(sampleTypeDefinitions.end(), valueTypes.cbegin(), valueTypes.cend());
            _pAllocationsProvider = RegisterService<AllocationsProvider>(
                valuesOffset,
                _pCorProfilerInfo,
                _pManagedThreadList,
                _pFrameStore.get(),
                _pThreadsCpuManager,
                _pAppDomainStore.get(),
                pRuntimeIdStore,
                _pConfiguration.get(),
                nullptr, // no listener
                _metricsRegistry
                );
            valuesOffset += static_cast<uint32_t>(valueTypes.size());
        }

        if (_pConfiguration->IsContentionProfilingEnabled())
        {
            auto valueTypes = ContentionProvider::SampleTypeDefinitions;
            sampleTypeDefinitions.insert(sampleTypeDefinitions.end(), valueTypes.cbegin(), valueTypes.cend());
            _pContentionProvider = RegisterService<ContentionProvider>(
                valuesOffset,
                _pCorProfilerInfo,
                _pManagedThreadList,
                _pFrameStore.get(),
                _pThreadsCpuManager,
                _pAppDomainStore.get(),
                pRuntimeIdStore,
                _pConfiguration.get(),
                _metricsRegistry
                );
            valuesOffset += static_cast<uint32_t>(valueTypes.size());
        }

        if (_pConfiguration->IsGarbageCollectionProfilingEnabled())
        {
            // Use the same value type for timeline
            auto valueTypes = GarbageCollectionProvider::SampleTypeDefinitions;
            sampleTypeDefinitions.insert(sampleTypeDefinitions.end(), valueTypes.cbegin(), valueTypes.cend());
            _pStopTheWorldProvider = RegisterService<StopTheWorldGCProvider>(
                valuesOffset,
                _pFrameStore.get(),
                _pThreadsCpuManager,
                _pAppDomainStore.get(),
                pRuntimeIdStore,
                _pConfiguration.get()
                );
            _pGarbageCollectionProvider = RegisterService<GarbageCollectionProvider>(
                valuesOffset,
                _pFrameStore.get(),
                _pThreadsCpuManager,
                _pAppDomainStore.get(),
                pRuntimeIdStore,
                _pConfiguration.get(),
                _metricsRegistry
                );
            valuesOffset += static_cast<uint32_t>(valueTypes.size());
        }
        else
        {
            _pStopTheWorldProvider = nullptr;
            _pGarbageCollectionProvider = nullptr;
        }

        // TODO: add new CLR events-based providers to the event parser
        _pClrEventsParser = std::make_unique<ClrEventsParser>(
            _pCorProfilerInfoEvents,
            _pAllocationsProvider,
            _pContentionProvider,
            _pStopTheWorldProvider
            );

        if (_pGarbageCollectionProvider != nullptr)
        {
            _pClrEventsParser->Register(_pGarbageCollectionProvider);
        }
        if (_pLiveObjectsProvider != nullptr)
        {
            _pClrEventsParser->Register(_pLiveObjectsProvider);
        }
        // TODO: register any provider that needs to get notified when GCs start and end
    }

    if (_pConfiguration->IsAllocationRecorderEnabled() && !_pConfiguration->GetProfilesOutputDirectory().empty())
    {
        _pAllocationsRecorder = std::make_unique<AllocationsRecorder>(_pCorProfilerInfo, _pFrameStore.get());
    }

    // Avoid iterating twice on all providers in order to inject this value in each constructor
    // and store it in CollectorBase so it can be used in TransformRawSample (where the sample is created)
    Sample::ValuesCount = sampleTypeDefinitions.size();

    // compute enabled profilers based on configuration and receivable CLR events
    _pEnabledProfilers = std::make_unique<EnabledProfilers>(_pConfiguration.get(), _pCorProfilerInfoEvents != nullptr);

    _pStackSamplerLoopManager = RegisterService<StackSamplerLoopManager>(
        _pCorProfilerInfo,
        _pConfiguration.get(),
        _metricsSender,
        _pClrLifetime.get(),
        _pThreadsCpuManager,
        _pManagedThreadList,
        _pCodeHotspotsThreadList,
        _pWallTimeProvider,
        _pCpuTimeProvider,
        _metricsRegistry);

    _pApplicationStore = RegisterService<ApplicationStore>(_pConfiguration.get());

    // The different elements of the libddprof pipeline are created and linked together
    // i.e. the exporter is passed to the aggregator and each provider is added to the aggregator.
<<<<<<< HEAD
    auto pyroscopeSink = std::make_unique<PyroscopePprofSink>(
        _pConfiguration->PyroscopeServerAddress(),
        _pConfiguration->PyroscopeApplicationName(),
        _pConfiguration->PyroscopeAuthToken());
    _pExporter = std::make_unique<PprofExporter>(_pApplicationStore,
                                                 std::move(pyroscopeSink),
                                                 sampleTypeDefinitions,
                                                 _pConfiguration->GetUserTags());
=======
    _pExporter = std::make_unique<LibddprofExporter>(
        std::move(sampleTypeDefinitions),
        _pConfiguration.get(),
        _pApplicationStore,
        _pRuntimeInfo.get(),
        _pEnabledProfilers.get(),
        _metricsRegistry,
        _pAllocationsRecorder.get()
        );
>>>>>>> d9da4dfa

    _pSamplesCollector = RegisterService<SamplesCollector>(
        _pConfiguration.get(),
        _pThreadsCpuManager,
        _pExporter.get(),
        _metricsSender.get());

    if (_pConfiguration->IsWallTimeProfilingEnabled())
    {
        _pSamplesCollector->Register(_pWallTimeProvider);
    }

    if (_pConfiguration->IsCpuProfilingEnabled())
    {
        _pSamplesCollector->Register(_pCpuTimeProvider);
    }

    if (_pConfiguration->IsExceptionProfilingEnabled())
    {
        _pSamplesCollector->Register(_pExceptionsProvider);
    }

    // CLR events-based providers require ICorProfilerInfo12 (stored in _pCorProfilerInfoEvents).
    // If not set, no need to even check the configuration
    if (_pCorProfilerInfoEvents != nullptr)
    {
        if (_pConfiguration->IsAllocationProfilingEnabled())
        {
            _pSamplesCollector->Register(_pAllocationsProvider);
        }

        // Live heap profiling required .NET 7+ and ICorProfilerInfo13 in _pCorProfilerInfoLiveHeap
        // --> _pLiveObjectsProvider is null otherwise
        if (_pConfiguration->IsHeapProfilingEnabled() && (_pLiveObjectsProvider != nullptr))
        {
            _pSamplesCollector->RegisterBatchedProvider(_pLiveObjectsProvider);
        }

        if (_pConfiguration->IsContentionProfilingEnabled())
        {
            _pSamplesCollector->Register(_pContentionProvider);
        }

        if (_pConfiguration->IsGarbageCollectionProfilingEnabled())
        {
            _pSamplesCollector->Register(_pStopTheWorldProvider);
            _pSamplesCollector->Register(_pGarbageCollectionProvider);
        }
    }

    auto started = StartServices();
    if (!started)
    {
        Log::Warn("One or multiple services failed to start. Stopping all services.");
        StopServices();
    }

    return started;
}

bool CorProfilerCallback::StartServices()
{
    bool result = true;
    bool success = true;

    for (auto const& service : _services)
    {
        auto name = service->GetName();
        success = service->Start();
        if (success)
        {
            Log::Info(name, " started successfully.");
        }
        else
        {
            Log::Error(name, " failed to start.");
        }
        result &= success;
    }

    return result;
}

bool CorProfilerCallback::DisposeServices()
{
    bool result = StopServices();

    // Delete all services instances in reverse order of their creation
    // to avoid using a deleted service...

    _services.clear();

    _pThreadsCpuManager = nullptr;
    _pStackSamplerLoopManager = nullptr;
    _pManagedThreadList = nullptr;
    _pCodeHotspotsThreadList = nullptr;
    _pApplicationStore = nullptr;

    return result;
}

bool CorProfilerCallback::StopServices()
{
    // We need to destroy items here in the reverse order to what they have
    // been initialized in the Initialize() method.
    bool result = true;
    bool success = true;

    // stop all services
    for (size_t i = _services.size(); i > 0; i--)
    {
        const auto& service = _services[i - 1];
        const auto* name = service->GetName();
        success = service->Stop();
        if (success)
        {
            Log::Info(name, " stopped successfully.");
        }
        else
        {
            Log::Error(name, " failed to stop.");
        }
        result &= success;
    }

    return result;
}

void CorProfilerCallback::DisposeInternal()
{
    // This method is called from the destructor as well as from the Shutdown callback.
    // Most operations here are idempotent - calling them multiple time is benign.
    // However, we defensively use an additional flag to make this entire method idempotent as a whole.

    // Note the race here. _isInitialized protects DisposeInternal() from being called multiple times sequentially.
    // It does NOT protect against concurrent invocations!

    bool isInitialized = _isInitialized.load();

    Log::Info("CorProfilerCallback::DisposeInternal() invoked. _isInitialized = ", isInitialized);

    if (isInitialized)
    {
        ProfilerEngineStatus::WriteIsProfilerEngineActive(false);
        _isInitialized.store(false);

        // From that time, we need to ensure that ALL native threads are stop and don't call back to managed world
        // So, don't sleep before stopping the threads

        DisposeServices();

        // Don't forget to stop the CLR events session if any
        auto* pInfo = _pCorProfilerInfoEvents;
        if (pInfo != nullptr)
        {
            if (_session != 0)
            {
                pInfo->EventPipeStopSession(_session);
                _session = 0;
            }

            pInfo->Release();
            _pCorProfilerInfoEvents = nullptr;
        }

        ICorProfilerInfo5* pCorProfilerInfo = _pCorProfilerInfo;
        if (pCorProfilerInfo != nullptr)
        {
            pCorProfilerInfo->Release();
            _pCorProfilerInfo = nullptr;
        }

        // So we are about to turn off the Native Profiler Engine.
        // We signaled that to the anyone who is interested (e.g. the TraceContextTracking library) using ProfilerEngineStatus::WriteIsProfilerEngineActive(..),
        // which included flushing thread buffers. However, it is possible that a reader of ProfilerEngineStatus::GetReadPtrIsProfilerEngineActive()
        // (e.g. the TraceContextTracking library) just started doing something that requires the engine to be present.
        // Engine unloads are extremely rare, and so components are not expected synchronize with a potential unload process.
        // So we will now pause the unload process and allow other threads to run for a long time (hundreds of milliseconds).
        // This will allow any users of the Engine who missed the above WriteIsProfilerEngineActive(..) notification to finsh doing whatecer they are doing.
        // This is not a guarantee, but it makes problems extremely unlikely.
        constexpr std::chrono::microseconds EngineShutdownSafetyPeriodMS = std::chrono::microseconds(500);

        Log::Debug("CorProfilerCallback::DisposeInternal(): Starting a pause of ",
                   EngineShutdownSafetyPeriodMS.count(), " millisecs to allow ongoing Profiler Engine usage operations to complete.");

        std::this_thread::sleep_for(EngineShutdownSafetyPeriodMS);

        Log::Debug("CorProfilerCallback::DisposeInternal():  Pause completed.");
    }
}

HRESULT STDMETHODCALLTYPE CorProfilerCallback::QueryInterface(REFIID riid, void** ppvObject)
{
    if (ppvObject == nullptr)
    {
        return E_POINTER;
    }

    if (riid == __uuidof(IUnknown) || riid == __uuidof(ICorProfilerCallback) // 176FBED1-A55C-4796-98CA-A9DA0EF883E7
        || riid == __uuidof(ICorProfilerCallback2)                           // 8A8CC829-CCF2-49fe-BBAE-0F022228071A
        || riid == __uuidof(ICorProfilerCallback3)                           // 4FD2ED52-7731-4b8d-9469-03D2CC3086C5
        || riid == __uuidof(ICorProfilerCallback4)                           // 7B63B2E3-107D-4d48-B2F6-F61E229470D2
        || riid == __uuidof(ICorProfilerCallback5)                           // 8DFBA405-8C9F-45F8-BFFA-83B14CEF78B5
        || riid == __uuidof(ICorProfilerCallback6)                           // FC13DF4B-4448-4F4F-950C-BA8D19D00C36
        || riid == __uuidof(ICorProfilerCallback7)                           // F76A2DBA-1D52-4539-866C-2AA518F9EFC3
        || riid == __uuidof(ICorProfilerCallback8)                           // 5BED9B15-C079-4D47-BFE2-215A140C07E0
        || riid == __uuidof(ICorProfilerCallback9)                           // 27583EC3-C8F5-482F-8052-194B8CE4705A
        || riid == __uuidof(ICorProfilerCallback10))                         // CEC5B60E-C69C-495F-87F6-84D28EE16FFB
    {
        *ppvObject = this;
        this->AddRef();

        return S_OK;
    }

    *ppvObject = nullptr;
    return E_NOINTERFACE;
}

ULONG STDMETHODCALLTYPE CorProfilerCallback::AddRef()
{
    ULONG refCount = _refCount.fetch_add(1) + 1;
    return refCount;
}

ULONG STDMETHODCALLTYPE CorProfilerCallback::Release()
{
    ULONG refCount = _refCount.fetch_sub(1) - 1;

    if (refCount == 0)
    {
        delete this;
    }

    return refCount;
}

ULONG STDMETHODCALLTYPE CorProfilerCallback::GetRefCount() const
{
    ULONG refCount = _refCount.load();
    return refCount;
}

void CorProfilerCallback::InspectRuntimeCompatibility(IUnknown* corProfilerInfoUnk, uint16_t& runtimeMajor, uint16_t& runtimeMinor)
{
    runtimeMajor = 0;
    runtimeMinor = 0;
    IUnknown* tstVerProfilerInfo;
    if (S_OK == corProfilerInfoUnk->QueryInterface(__uuidof(ICorProfilerInfo13), (void**)&tstVerProfilerInfo))
    {
        _isNet46OrGreater = true;
        Log::Info("ICorProfilerInfo13 available. Profiling API compatibility: .NET Core 7.0 or later.");
        tstVerProfilerInfo->Release();
    }
    else if (S_OK == corProfilerInfoUnk->QueryInterface(__uuidof(ICorProfilerInfo12), (void**)&tstVerProfilerInfo))
    {
        _isNet46OrGreater = true;
        Log::Info("ICorProfilerInfo12 available. Profiling API compatibility: .NET Core 5.0 or later."); // could be 6 too
        tstVerProfilerInfo->Release();
    }
    else if (S_OK == corProfilerInfoUnk->QueryInterface(__uuidof(ICorProfilerInfo11), (void**)&tstVerProfilerInfo))
    {
        runtimeMajor = 3;
        runtimeMinor = 1;
        _isNet46OrGreater = true;
        Log::Info("ICorProfilerInfo11 available. Profiling API compatibility: .NET Core 3.1 or later.");
        tstVerProfilerInfo->Release();
    }
    else if (S_OK == corProfilerInfoUnk->QueryInterface(__uuidof(ICorProfilerInfo10), (void**)&tstVerProfilerInfo))
    {
        runtimeMajor = 3;
        runtimeMinor = 0;
        _isNet46OrGreater = true;
        Log::Info("ICorProfilerInfo10 available. Profiling API compatibility: .NET Core 3.0 or later.");
        tstVerProfilerInfo->Release();
    }
    else if (S_OK == corProfilerInfoUnk->QueryInterface(__uuidof(ICorProfilerInfo9), (void**)&tstVerProfilerInfo))
    {
        runtimeMajor = 2;
        runtimeMinor = 1; // could also be 2.2
        _isNet46OrGreater = true;
        Log::Info("ICorProfilerInfo9 available. Profiling API compatibility: .NET Core 2.1 or later.");
        tstVerProfilerInfo->Release();
    }
    else if (S_OK == corProfilerInfoUnk->QueryInterface(__uuidof(ICorProfilerInfo8), (void**)&tstVerProfilerInfo))
    {
        _isNet46OrGreater = true;
        Log::Info("ICorProfilerInfo8 available. Profiling API compatibility: .NET Fx 4.7.2 or later.");
        tstVerProfilerInfo->Release();
    }
    else if (S_OK == corProfilerInfoUnk->QueryInterface(__uuidof(ICorProfilerInfo7), (void**)&tstVerProfilerInfo))
    {
        _isNet46OrGreater = true;
        Log::Info("ICorProfilerInfo7 available. Profiling API compatibility: .NET Fx 4.6.1 or later.");
        tstVerProfilerInfo->Release();
    }
    else if (S_OK == corProfilerInfoUnk->QueryInterface(__uuidof(ICorProfilerInfo6), (void**)&tstVerProfilerInfo))
    {
        _isNet46OrGreater = true;
        Log::Info("ICorProfilerInfo6 available. Profiling API compatibility: .NET Fx 4.6 or later.");
        tstVerProfilerInfo->Release();
    }
    else if (S_OK == corProfilerInfoUnk->QueryInterface(__uuidof(ICorProfilerInfo5), (void**)&tstVerProfilerInfo))
    {
        Log::Info("ICorProfilerInfo5 available. Profiling API compatibility: .NET Fx 4.5.2 or later.");
        tstVerProfilerInfo->Release();
    }
    else if (S_OK == corProfilerInfoUnk->QueryInterface(__uuidof(ICorProfilerInfo4), (void**)&tstVerProfilerInfo))
    {
        Log::Info("ICorProfilerInfo4 available. Profiling API compatibility: .NET Fx 4.5 or later.");
        tstVerProfilerInfo->Release();
    }
    else if (S_OK == corProfilerInfoUnk->QueryInterface(__uuidof(ICorProfilerInfo3), (void**)&tstVerProfilerInfo))
    {
        Log::Info("ICorProfilerInfo3 available. Profiling API compatibility: .NET Fx 4.0 or later.");
        tstVerProfilerInfo->Release();
    }
    else if (S_OK == corProfilerInfoUnk->QueryInterface(__uuidof(ICorProfilerInfo2), (void**)&tstVerProfilerInfo))
    {
        Log::Info("ICorProfilerInfo2 available. Profiling API compatibility: .NET Fx 2.0 or later.");
        tstVerProfilerInfo->Release();
    }
    else if (S_OK == corProfilerInfoUnk->QueryInterface(__uuidof(ICorProfilerInfo), (void**)&tstVerProfilerInfo))
    {
        Log::Info("ICorProfilerInfo available. Profiling API compatibility: .NET Fx 2 or later.");
        tstVerProfilerInfo->Release();
    }
    else
    {
        Log::Info("No ICorProfilerInfoXxx available.");
    }
}

const char* CorProfilerCallback::SysInfoProcessorArchitectureToStr(WORD wProcArch)
{
    switch (wProcArch)
    {
        case PROCESSOR_ARCHITECTURE_AMD64:
            return "x64 AMD or Intel";
        case PROCESSOR_ARCHITECTURE_ARM:
            return "ARM";
        case PROCESSOR_ARCHITECTURE_ARM64:
            return "ARM64";
        case PROCESSOR_ARCHITECTURE_IA64:
            return "Intel Itanium-based";
        case PROCESSOR_ARCHITECTURE_INTEL:
            return "x86";
        default:
            return "Unknown architecture";
    }
}

void CorProfilerCallback::InspectProcessorInfo()
{
#ifdef _WINDOWS
    BOOL isWow64Process;
    if (IsWow64Process(GetCurrentProcess(), &isWow64Process))
    {
        Log::Info("IsWow64Process : ", (isWow64Process ? "True" : "False"));
    }

    Log::Info("IsWindowsServer: ", (IsWindowsServer() ? "True" : "False"), ".");

    SYSTEM_INFO systemInfo;
    GetNativeSystemInfo(&systemInfo);

    Log::Info("GetNativeSystemInfo results:"
              " wProcessorArchitecture=\"",
              SysInfoProcessorArchitectureToStr(systemInfo.wProcessorArchitecture), "\"",
              "(=", systemInfo.wProcessorArchitecture, ")",
              ", dwPageSize=", systemInfo.dwPageSize,
              ", lpMinimumApplicationAddress=0x", std::setw(16), std::setfill('0'), std::hex, systemInfo.lpMinimumApplicationAddress,
              ", lpMaximumApplicationAddress=0x", std::setw(16), std::setfill('0'), std::hex, systemInfo.lpMaximumApplicationAddress,
              ", dwActiveProcessorMask=0x", std::hex, systemInfo.dwActiveProcessorMask, std::dec,
              ", dwNumberOfProcessors=", systemInfo.dwNumberOfProcessors,
              ", dwProcessorType=", std::dec, systemInfo.dwProcessorType,
              ", dwAllocationGranularity=", systemInfo.dwAllocationGranularity,
              ", wProcessorLevel=", systemInfo.wProcessorLevel,
              ", wProcessorRevision=", std::dec, systemInfo.wProcessorRevision);

#else
    // Running under non-Windows OS. Inspect Processor Info is currently not supported
#endif
}

void CorProfilerCallback::InspectRuntimeVersion(ICorProfilerInfo5* pCorProfilerInfo, USHORT& major, USHORT& minor, COR_PRF_RUNTIME_TYPE& runtimeType)
{
    USHORT clrInstanceId;
    USHORT buildNumber;
    USHORT qfeVersion;

    HRESULT hr = pCorProfilerInfo->GetRuntimeInformation(
        &clrInstanceId,
        &runtimeType,
        &major,
        &minor,
        &buildNumber,
        &qfeVersion,
        0,
        nullptr,
        nullptr);

    if (FAILED(hr))
    {
        Log::Info("Initializing the Profiler: Exact runtime version could not be obtained (0x", std::hex, hr, std::dec, ")");
    }
    else
    {
        Log::Info("Initializing the Profiler: Reported runtime version : { clrInstanceId: ", clrInstanceId,
                  ", runtimeType:",
                  ((runtimeType == COR_PRF_DESKTOP_CLR) ? "DESKTOP_CLR"
                   : (runtimeType == COR_PRF_CORE_CLR)
                       ? "CORE_CLR"
                       : (std::string("unknown(") + std::to_string(runtimeType) + std::string(")"))),
                  ", majorVersion: ", major,
                  ", minorVersion: ", minor,
                  ", buildNumber: ", buildNumber,
                  ", qfeVersion: ", qfeVersion,
                  " }.");
    }
}

void CorProfilerCallback::ConfigureDebugLog()
{
    // For now we want debug log to be ON by default. In future releases, this may require explicit opt-in.
    // For that, change 'IsLogDebugEnabledDefault' to be initialized to 'false' by default (@ToDo).

    constexpr const bool IsLogDebugEnabledDefault = false;
    bool isLogDebugEnabled;

    shared::WSTRING isLogDebugEnabledStr = shared::GetEnvironmentValue(EnvironmentVariables::DebugLogEnabled);

    // no environment variable set
    if (isLogDebugEnabledStr.empty())
    {
        Log::Info("No \"", EnvironmentVariables::DebugLogEnabled, "\" environment variable has been found.",
                  " Enable debug log = ", IsLogDebugEnabledDefault, " (default).");

        isLogDebugEnabled = IsLogDebugEnabledDefault;
    }
    else
    {
        if (!shared::TryParseBooleanEnvironmentValue(isLogDebugEnabledStr, isLogDebugEnabled))
        {
            // invalid value for environment variable
            Log::Info("Non boolean value \"", isLogDebugEnabledStr, "\" for \"",
                      EnvironmentVariables::DebugLogEnabled, "\" environment variable.",
                      " Enable debug log = ", IsLogDebugEnabledDefault, " (default).");

            isLogDebugEnabled = IsLogDebugEnabledDefault;
        }
        else
        {
            // take environment variable into account
            Log::Info("Enable debug log = ", isLogDebugEnabled, " from (", EnvironmentVariables::DebugLogEnabled, " environment variable)");
        }
    }

    if (isLogDebugEnabled)
    {
        Log::EnableDebug();
    }
}

#define PRINT_ENV_VAR_IF_SET(name)                            \
    {                                                         \
        auto envVarValue = shared::GetEnvironmentValue(name); \
        if (!envVarValue.empty())                             \
        {                                                     \
            Log::Info("  ", name, ": ", envVarValue);         \
        }                                                     \
    }

void CorProfilerCallback::PrintEnvironmentVariables()
{
    // TODO: add more env vars values

    Log::Info("Environment variables:");
    PRINT_ENV_VAR_IF_SET(EnvironmentVariables::UseBacktrace2);
}

// CLR event verbosity definition
const uint32_t InformationalVerbosity = 4;
const uint32_t VerboseVerbosity = 5;

HRESULT STDMETHODCALLTYPE CorProfilerCallback::Initialize(IUnknown* corProfilerInfoUnk)
{
    Log::Info("CorProfilerCallback is initializing.");

    ConfigureDebugLog();

    _pConfiguration = std::make_unique<Configuration>();

    PrintEnvironmentVariables();

    double coresThreshold = _pConfiguration->MinimumCores();
    if (!OpSysTools::IsSafeToStartProfiler(coresThreshold))
    {
        Log::Warn("It is not safe to start the profiler. See previous log messages for more info.");
        return E_FAIL;
    }

    // Log some important environment info:
    CorProfilerCallback::InspectProcessorInfo();
    uint16_t runtimeMajor;
    uint16_t runtimeMinor;
    CorProfilerCallback::InspectRuntimeCompatibility(corProfilerInfoUnk, runtimeMajor, runtimeMinor);

    // Initialize _pCorProfilerInfo:
    if (corProfilerInfoUnk == nullptr)
    {
        Log::Info("No IUnknown is passed to CorProfilerCallback::Initialize(). The profiler will not run.");
        return E_FAIL;
    }

    HRESULT hr = corProfilerInfoUnk->QueryInterface(__uuidof(ICorProfilerInfo5), (void**)&_pCorProfilerInfo);
    if (hr == E_NOINTERFACE)
    {
        Log::Error("This runtime does not support any ICorProfilerInfo5+ interface. .NET Framework 4.5 or later is required.");
        return E_FAIL;
    }
    else if (FAILED(hr))
    {
        Log::Error("An error occurred while obtaining the ICorProfilerInfo interface from the CLR: 0x", std::hex, hr, std::dec, ".");
        return E_FAIL;
    }

    // Log some more important environment info:
    USHORT major = 0;
    USHORT minor = 0;
    COR_PRF_RUNTIME_TYPE runtimeType;
    CorProfilerCallback::InspectRuntimeVersion(_pCorProfilerInfo, major, minor, runtimeType);

    // for .NET Core 2.1, 3.0 and 3.1, from https://github.com/dotnet/runtime/issues/11555#issuecomment-727037353,
    // it is needed to check ICorProfilerInfo11 for 3.1, 10 for 3.0 and 9 for 2.1 since major and minor will be 4.0
    // from GetRuntimeInformation
    if ((runtimeType == COR_PRF_CORE_CLR) && (major == 4))
    {
        major = runtimeMajor;
        minor = runtimeMinor;
    }

    _pRuntimeInfo = std::make_unique<RuntimeInfo>(major, minor, (runtimeType == COR_PRF_DESKTOP_CLR));

    // CLR events-based profilers need ICorProfilerInfo12 (i.e. .NET 5+) to setup the communication.
    // If no such provider is enabled, no need to trigger it.
    // TODO: update the test when a new CLR events-based profiler is added (contention, GC, ...)
    bool AreEventBasedProfilersEnabled =
        _pConfiguration->IsHeapProfilingEnabled() ||
        _pConfiguration->IsAllocationProfilingEnabled() ||
        _pConfiguration->IsContentionProfilingEnabled() ||
        _pConfiguration->IsGarbageCollectionProfilingEnabled()
        ;
    if ((major >= 5) && AreEventBasedProfilersEnabled)
    {
        // Live heap profiling requires .NET 7+ and ICorProfilerInfo13
        if (major >= 7)
        {
            HRESULT hr = corProfilerInfoUnk->QueryInterface(__uuidof(ICorProfilerInfo13), (void**)&_pCorProfilerInfoLiveHeap);
            if (FAILED(hr))
            {
                Log::Error("Failed to get ICorProfilerInfo13: 0x", std::hex, hr, std::dec, ".");
                _pCorProfilerInfoLiveHeap = nullptr;

                // we continue: the live heap profiler will be disabled...
            }
        }

        HRESULT hr = corProfilerInfoUnk->QueryInterface(__uuidof(ICorProfilerInfo12), (void**)&_pCorProfilerInfoEvents);
        if (FAILED(hr))
        {
            Log::Error("Failed to get ICorProfilerInfo12: 0x", std::hex, hr, std::dec, ".");
            _pCorProfilerInfoEvents = nullptr;

            // we continue: the CLR events won't be received so no contention/memory profilers...
        }
    }
    else
    {
        // TODO: Need to listen to ETW for .NET Framework and EventPipe for .NET Core 3.0/3.1.
        //       This would be possible for contention but not for AllocationTick_V4 because
        //       the address received in the payload might not point to a real object. Because
        //       the events are received asynchronously, a GC might have happened and moved the
        //       object somewhere else (i.e. the address will point to unknown content in memory;
        //       even unmapped memory if the segment has been reclaimed).
        if (major < 5)
        {
            if (AreEventBasedProfilersEnabled)
            {
                Log::Warn("Event-based profilers (Allocation, LockContention) are not supported for .NET", major, ".", minor, " (.NET 5+ is required)");
            }
        }
    }

    // Init global state:
    OpSysTools::InitHighPrecisionTimer();

    // Init global services:
    if (!InitializeServices())
    {
        Log::Error("Failed to initialize all services (at least one failed). Stopping the profiler initialization.");
        return E_FAIL;
    }

    // Configure which profiler callbacks we want to receive by setting the event mask:
    DWORD eventMask = COR_PRF_MONITOR_THREADS | COR_PRF_ENABLE_STACK_SNAPSHOT;

    if (_pConfiguration->IsExceptionProfilingEnabled())
    {
        eventMask |= COR_PRF_MONITOR_EXCEPTIONS | COR_PRF_MONITOR_MODULE_LOADS;
    }

    if (_pConfiguration->IsAllocationRecorderEnabled() && !_pConfiguration->GetProfilesOutputDirectory().empty())
    {
        //              for GC                              for JIT
        eventMask |= COR_PRF_MONITOR_OBJECT_ALLOCATED | COR_PRF_ENABLE_OBJECT_ALLOCATED;
    }

    if (_pCorProfilerInfoEvents != nullptr)
    {
        // listen to CLR events via ICorProfilerCallback
        DWORD highMask = COR_PRF_HIGH_MONITOR_EVENT_PIPE;
        hr = _pCorProfilerInfo->SetEventMask2(eventMask, highMask);
        if (FAILED(hr))
        {
            Log::Error("SetEventMask2(0x", std::hex, eventMask, ", ", std::hex, highMask, ") returned an unexpected result: 0x", std::hex, hr, std::dec, ".");
            return E_FAIL;
        }

        // Microsoft-Windows-DotNETRuntime is the provider for the runtime events.
        // Listen to interesting events:
        //  - AllocationTick_V4
        //  - ContentionStop_V1
        //  - GC related events

        UINT64 activatedKeywords = 0;
        uint32_t verbosity = InformationalVerbosity;

        if (
            _pConfiguration->IsAllocationProfilingEnabled() ||
            _pConfiguration->IsHeapProfilingEnabled()
           )
        {
            activatedKeywords |= ClrEventsParser::KEYWORD_GC;

            // the documentation states that AllocationTick is Informational but... need Verbose  :^(
            verbosity = VerboseVerbosity;
        }
        if (_pConfiguration->IsGarbageCollectionProfilingEnabled())
        {
            activatedKeywords |= ClrEventsParser::KEYWORD_GC;
        }
        if (_pConfiguration->IsContentionProfilingEnabled())
        {
            activatedKeywords |= ClrEventsParser::KEYWORD_CONTENTION;
        }

        COR_PRF_EVENTPIPE_PROVIDER_CONFIG providers[] =
            {
                {
                    WStr("Microsoft-Windows-DotNETRuntime"),
                    activatedKeywords,
                    verbosity,
                    nullptr
                }
            };

        hr = _pCorProfilerInfoEvents->EventPipeStartSession(
            sizeof(providers) / sizeof(providers[0]),
            providers,
            false,
            &_session);

        if (FAILED(hr))
        {
            _session = 0;
            printf("Failed to start event pipe session with hr=0x%x\n", hr);
            return hr;
        }
    }
    else
    {
        hr = _pCorProfilerInfo->SetEventMask(eventMask);
        if (FAILED(hr))
        {
            Log::Error("SetEventMask(0x", std::hex, eventMask, ") returned an unexpected result: 0x", std::hex, hr, std::dec, ".");
            return E_FAIL;
        }
    }

    // Initialization complete:
    _isInitialized.store(true);
    ProfilerEngineStatus::WriteIsProfilerEngineActive(true);

    return S_OK;
}

HRESULT STDMETHODCALLTYPE CorProfilerCallback::Shutdown()
{
    Log::Info("CorProfilerCallback::Shutdown()");

    // A final .pprof should be generated before exiting
    // The aggregator must be stopped before the provider, since it will call them to get the last samples
    _pStackSamplerLoopManager->Stop();

    _pSamplesCollector->Stop();

    // Calling Stop on providers transforms the last raw samples
    if (_pWallTimeProvider != nullptr)
    {
        _pWallTimeProvider->Stop();
    }
    if (_pCpuTimeProvider != nullptr)
    {
        _pCpuTimeProvider->Stop();
    }
    if (_pExceptionsProvider != nullptr)
    {
        _pExceptionsProvider->Stop();
    }
    if (_pAllocationsProvider != nullptr)
    {
        _pAllocationsProvider->Stop();
    }

    if (_pContentionProvider != nullptr)
    {
        _pContentionProvider->Stop();
    }

    if (_pStopTheWorldProvider != nullptr)
    {
        _pStopTheWorldProvider->Stop();
    }

    if (_pGarbageCollectionProvider != nullptr)
    {
        _pGarbageCollectionProvider->Stop();
    }

    if (_pLiveObjectsProvider != nullptr)
    {
        _pLiveObjectsProvider->Stop();
    }

    // dump all threads time
    _pThreadsCpuManager->LogCpuTimes();

    // DisposeInternal() already respects the _isInitialized flag.
    // If any code is added directly here, remember to respect _isInitialized as required.
    DisposeInternal();

    return S_OK;
}

HRESULT STDMETHODCALLTYPE CorProfilerCallback::AppDomainCreationStarted(AppDomainID appDomainId)
{
    return S_OK;
}

HRESULT STDMETHODCALLTYPE CorProfilerCallback::AppDomainCreationFinished(AppDomainID appDomainId, HRESULT hrStatus)
{
    return S_OK;
}

HRESULT STDMETHODCALLTYPE CorProfilerCallback::AppDomainShutdownStarted(AppDomainID appDomainId)
{
    return S_OK;
}

HRESULT STDMETHODCALLTYPE CorProfilerCallback::AppDomainShutdownFinished(AppDomainID appDomainId, HRESULT hrStatus)
{
    return S_OK;
}

HRESULT STDMETHODCALLTYPE CorProfilerCallback::AssemblyLoadStarted(AssemblyID assemblyId)
{
    return S_OK;
}

HRESULT STDMETHODCALLTYPE CorProfilerCallback::AssemblyLoadFinished(AssemblyID assemblyId, HRESULT hrStatus)
{
    return S_OK;
}

HRESULT STDMETHODCALLTYPE CorProfilerCallback::AssemblyUnloadStarted(AssemblyID assemblyId)
{
    return S_OK;
}

HRESULT STDMETHODCALLTYPE CorProfilerCallback::AssemblyUnloadFinished(AssemblyID assemblyId, HRESULT hrStatus)
{
    return S_OK;
}

HRESULT STDMETHODCALLTYPE CorProfilerCallback::ModuleLoadStarted(ModuleID moduleId)
{
    return S_OK;
}

HRESULT STDMETHODCALLTYPE CorProfilerCallback::ModuleLoadFinished(ModuleID moduleId, HRESULT hrStatus)
{
    if (false == _isInitialized.load())
    {
        // If this CorProfilerCallback has not yet initialized, or if it has already shut down, then this callback is a No-Op.
        return S_OK;
    }

    if (_pConfiguration->IsExceptionProfilingEnabled())
    {
        _pExceptionsProvider->OnModuleLoaded(moduleId);
    }

    return S_OK;
}

HRESULT STDMETHODCALLTYPE CorProfilerCallback::ModuleUnloadStarted(ModuleID moduleId)
{
    return S_OK;
}

HRESULT STDMETHODCALLTYPE CorProfilerCallback::ModuleUnloadFinished(ModuleID moduleId, HRESULT hrStatus)
{
    return S_OK;
}

HRESULT STDMETHODCALLTYPE CorProfilerCallback::ModuleAttachedToAssembly(ModuleID moduleId, AssemblyID AssemblyId)
{
    return S_OK;
}

HRESULT STDMETHODCALLTYPE CorProfilerCallback::ClassLoadStarted(ClassID classId)
{
    return S_OK;
}

HRESULT STDMETHODCALLTYPE CorProfilerCallback::ClassLoadFinished(ClassID classId, HRESULT hrStatus)
{
    return S_OK;
}

HRESULT STDMETHODCALLTYPE CorProfilerCallback::ClassUnloadStarted(ClassID classId)
{
    return S_OK;
}

HRESULT STDMETHODCALLTYPE CorProfilerCallback::ClassUnloadFinished(ClassID classId, HRESULT hrStatus)
{
    return S_OK;
}

HRESULT STDMETHODCALLTYPE CorProfilerCallback::FunctionUnloadStarted(FunctionID functionId)
{
    return S_OK;
}

HRESULT STDMETHODCALLTYPE CorProfilerCallback::JITCompilationStarted(FunctionID functionId, BOOL fIsSafeToBlock)
{
    return S_OK;
}

HRESULT STDMETHODCALLTYPE CorProfilerCallback::JITCompilationFinished(FunctionID functionId, HRESULT hrStatus, BOOL fIsSafeToBlock)
{
    return S_OK;
}

HRESULT STDMETHODCALLTYPE CorProfilerCallback::JITCachedFunctionSearchStarted(FunctionID functionId, BOOL* pbUseCachedFunction)
{
    return S_OK;
}

HRESULT STDMETHODCALLTYPE CorProfilerCallback::JITCachedFunctionSearchFinished(FunctionID functionId, COR_PRF_JIT_CACHE result)
{
    return S_OK;
}

HRESULT STDMETHODCALLTYPE CorProfilerCallback::JITFunctionPitched(FunctionID functionId)
{
    return S_OK;
}

HRESULT STDMETHODCALLTYPE CorProfilerCallback::JITInlining(FunctionID callerId, FunctionID calleeId, BOOL* pfShouldInline)
{
    return S_OK;
}

HRESULT STDMETHODCALLTYPE CorProfilerCallback::ThreadCreated(ThreadID threadId)
{
    Log::Debug("Callback invoked: ThreadCreated(threadId=0x", std::hex, threadId, std::dec, ")");

    if (false == _isInitialized.load())
    {
        // If this CorProfilerCallback has not yet initialized, or if it has already shut down, then this callback is a No-Op.
        return S_OK;
    }

    _pManagedThreadList->GetOrCreateThread(threadId);
    return S_OK;
}

HRESULT STDMETHODCALLTYPE CorProfilerCallback::ThreadDestroyed(ThreadID threadId)
{
    Log::Debug("Callback invoked: ThreadDestroyed(threadId=0x", std::hex, threadId, std::dec, ")");

    if (false == _isInitialized.load())
    {
        // If this CorProfilerCallback has not yet initialized, or if it has already shut down, then this callback is a No-Op.
        return S_OK;
    }

    std::shared_ptr<ManagedThreadInfo> pThreadInfo;
    Log::Debug("Removing thread ", std::hex, threadId, " from the trace context threads list.");
    if (_pCodeHotspotsThreadList->UnregisterThread(threadId, pThreadInfo))
    {
        // The docs require that we do not allow to destroy a thread while it is being stack-walked.
        // TO ensure this, SetThreadDestroyed(..) acquires the StackWalkLock associated with this ThreadInfo.
        pThreadInfo->SetThreadDestroyed();
        pThreadInfo.reset();
    }

    Log::Debug("Removing thread ", std::hex, threadId, " from the main managed thread list.");
    if (_pManagedThreadList->UnregisterThread(threadId, pThreadInfo))
    {
        // The docs require that we do not allow to destroy a thread while it is being stack-walked.
        // TO ensure this, SetThreadDestroyed(..) acquires the StackWalkLock associated with this ThreadInfo.
        pThreadInfo->SetThreadDestroyed();
    }

    return S_OK;
}

HRESULT STDMETHODCALLTYPE CorProfilerCallback::ThreadAssignedToOSThread(ThreadID managedThreadId, DWORD osThreadId)
{
    Log::Debug("Callback invoked: ThreadAssignedToOSThread(managedThreadId=0x", std::hex, managedThreadId, ", osThreadId=", std::dec, osThreadId, ")");

    if (false == _isInitialized.load())
    {
        // If this CorProfilerCallback has not yet initialized, or if it has already shut down, then this callback is a No-Op.
        return S_OK;
    }

    HANDLE origOsThreadHandle;
    HRESULT hr = _pCorProfilerInfo->GetHandleFromThread(managedThreadId, &origOsThreadHandle);
    if (hr != S_OK)
    {
        Log::Debug("GetHandleFromThread() failed.");
        return hr;
    }

    HANDLE dupOsThreadHandle;

#ifdef _WINDOWS
    HANDLE hProcess = OpSysTools::GetCurrentProcess();
    auto success = ::DuplicateHandle(hProcess, origOsThreadHandle, hProcess, &dupOsThreadHandle, THREAD_ALL_ACCESS, false, 0);
    if (!success)
    {
        Log::Debug("DuplicateHandle() failed.");
        return E_FAIL;
    }
#else
    dupOsThreadHandle = origOsThreadHandle;
#endif

#ifdef LINUX
    // TL;DR prevent the profiler from deadlocking application thread on malloc
    // When calling uwn_backtraceXX, libunwind will initialize data structures for the current
    // thread using TLS (Thread Local Storage).
    // Initialization of TLS object does call malloc. Unfortunately, if those calls to malloc
    // occurs in our profiler signal handler, we end up deadlocking the application.
    // To prevent that, we call unw_backtrace here for the current thread, to force libunwind
    // initializing the TLS'd data structures for the current thread.
    uintptr_t tab[1];
    unw_backtrace((void**)tab, 1);

    // check if SIGUSR1 signal is blocked for current thread
    sigset_t currentMask;
    pthread_sigmask(SIG_SETMASK, nullptr, &currentMask);
    if (sigismember(&currentMask, SIGUSR1) == 1)
    {
        Log::Debug("The current thread won't be added to the managed threads list because SIGUSR1 is blocked for that thread (managedThreadId=0x", std::hex, managedThreadId, ", osThreadId=", std::dec, osThreadId, ")");
        return S_OK;
    }
#endif
    _pManagedThreadList->SetThreadOsInfo(managedThreadId, osThreadId, dupOsThreadHandle);

    return S_OK;
}

HRESULT STDMETHODCALLTYPE CorProfilerCallback::ThreadNameChanged(ThreadID threadId, ULONG cchName, WCHAR name[])
{
    if (false == _isInitialized.load())
    {
        // If this CorProfilerCallback has not yet initialized, or if it has already shut down, then this callback is a No-Op.
        return S_OK;
    }

    auto threadName = (cchName == 0)
                          ? shared::WSTRING()
                          : shared::WSTRING(name, cchName);

    Log::Debug("CorProfilerCallback::ThreadNameChanged(threadId=0x", std::hex, threadId, std::dec, ", name=\"", threadName, "\")");

    DWORD osThreadId = 0;
    _pCorProfilerInfo->GetThreadInfo(threadId, &osThreadId);
    _pThreadsCpuManager->Map(osThreadId, threadName.c_str());
    _pManagedThreadList->SetThreadName(threadId, std::move(threadName));

    return S_OK;
}

HRESULT STDMETHODCALLTYPE CorProfilerCallback::RemotingClientInvocationStarted()
{
    return S_OK;
}

HRESULT STDMETHODCALLTYPE CorProfilerCallback::RemotingClientSendingMessage(GUID* pCookie, BOOL fIsAsync)
{
    return S_OK;
}

HRESULT STDMETHODCALLTYPE CorProfilerCallback::RemotingClientReceivingReply(GUID* pCookie, BOOL fIsAsync)
{
    return S_OK;
}

HRESULT STDMETHODCALLTYPE CorProfilerCallback::RemotingClientInvocationFinished()
{
    return S_OK;
}

HRESULT STDMETHODCALLTYPE CorProfilerCallback::RemotingServerReceivingMessage(GUID* pCookie, BOOL fIsAsync)
{
    return S_OK;
}

HRESULT STDMETHODCALLTYPE CorProfilerCallback::RemotingServerInvocationStarted()
{
    return S_OK;
}

HRESULT STDMETHODCALLTYPE CorProfilerCallback::RemotingServerInvocationReturned()
{
    return S_OK;
}

HRESULT STDMETHODCALLTYPE CorProfilerCallback::RemotingServerSendingReply(GUID* pCookie, BOOL fIsAsync)
{
    return S_OK;
}

HRESULT STDMETHODCALLTYPE CorProfilerCallback::UnmanagedToManagedTransition(FunctionID functionId, COR_PRF_TRANSITION_REASON reason)
{
    return S_OK;
}

HRESULT STDMETHODCALLTYPE CorProfilerCallback::ManagedToUnmanagedTransition(FunctionID functionId, COR_PRF_TRANSITION_REASON reason)
{
    return S_OK;
}

HRESULT STDMETHODCALLTYPE CorProfilerCallback::RuntimeSuspendStarted(COR_PRF_SUSPEND_REASON suspendReason)
{
    return S_OK;
}

HRESULT STDMETHODCALLTYPE CorProfilerCallback::RuntimeSuspendFinished()
{
    return S_OK;
}

HRESULT STDMETHODCALLTYPE CorProfilerCallback::RuntimeSuspendAborted()
{
    return S_OK;
}

HRESULT STDMETHODCALLTYPE CorProfilerCallback::RuntimeResumeStarted()
{
    return S_OK;
}

HRESULT STDMETHODCALLTYPE CorProfilerCallback::RuntimeResumeFinished()
{
    return S_OK;
}

HRESULT STDMETHODCALLTYPE CorProfilerCallback::RuntimeThreadSuspended(ThreadID threadId)
{
    return S_OK;
}

HRESULT STDMETHODCALLTYPE CorProfilerCallback::RuntimeThreadResumed(ThreadID threadId)
{
    return S_OK;
}

HRESULT STDMETHODCALLTYPE CorProfilerCallback::MovedReferences(ULONG cMovedObjectIDRanges, ObjectID oldObjectIDRangeStart[], ObjectID newObjectIDRangeStart[], ULONG cObjectIDRangeLength[])
{
    return S_OK;
}

HRESULT STDMETHODCALLTYPE CorProfilerCallback::ObjectAllocated(ObjectID objectId, ClassID classId)
{
    if (_pAllocationsRecorder != nullptr)
    {
        _pAllocationsRecorder->OnObjectAllocated(objectId, classId);
    }

    return S_OK;
}

HRESULT STDMETHODCALLTYPE CorProfilerCallback::ObjectsAllocatedByClass(ULONG cClassCount, ClassID classIds[], ULONG cObjects[])
{
    return S_OK;
}

HRESULT STDMETHODCALLTYPE CorProfilerCallback::ObjectReferences(ObjectID objectId, ClassID classId, ULONG cObjectRefs, ObjectID objectRefIds[])
{
    return S_OK;
}

HRESULT STDMETHODCALLTYPE CorProfilerCallback::RootReferences(ULONG cRootRefs, ObjectID rootRefIds[])
{
    return S_OK;
}

HRESULT STDMETHODCALLTYPE CorProfilerCallback::ExceptionThrown(ObjectID thrownObjectId)
{
    if (false == _isInitialized.load())
    {
        // If this CorProfilerCallback has not yet initialized, or if it has already shut down, then this callback is a No-Op.
        return S_OK;
    }

    if (_pConfiguration->IsExceptionProfilingEnabled())
    {
        _pExceptionsProvider->OnExceptionThrown(thrownObjectId);
    }

    return S_OK;
}

HRESULT STDMETHODCALLTYPE CorProfilerCallback::ExceptionSearchFunctionEnter(FunctionID functionId)
{
    return S_OK;
}

HRESULT STDMETHODCALLTYPE CorProfilerCallback::ExceptionSearchFunctionLeave()
{
    return S_OK;
}

HRESULT STDMETHODCALLTYPE CorProfilerCallback::ExceptionSearchFilterEnter(FunctionID functionId)
{
    return S_OK;
}

HRESULT STDMETHODCALLTYPE CorProfilerCallback::ExceptionSearchFilterLeave()
{
    return S_OK;
}

HRESULT STDMETHODCALLTYPE CorProfilerCallback::ExceptionSearchCatcherFound(FunctionID functionId)
{
    return S_OK;
}

HRESULT STDMETHODCALLTYPE CorProfilerCallback::ExceptionOSHandlerEnter(UINT_PTR __unused)
{
    return S_OK;
}

HRESULT STDMETHODCALLTYPE CorProfilerCallback::ExceptionOSHandlerLeave(UINT_PTR __unused)
{
    return S_OK;
}

HRESULT STDMETHODCALLTYPE CorProfilerCallback::ExceptionUnwindFunctionEnter(FunctionID functionId)
{
    return S_OK;
}

HRESULT STDMETHODCALLTYPE CorProfilerCallback::ExceptionUnwindFunctionLeave()
{
    return S_OK;
}

HRESULT STDMETHODCALLTYPE CorProfilerCallback::ExceptionUnwindFinallyEnter(FunctionID functionId)
{
    return S_OK;
}

HRESULT STDMETHODCALLTYPE CorProfilerCallback::ExceptionUnwindFinallyLeave()
{
    return S_OK;
}

HRESULT STDMETHODCALLTYPE CorProfilerCallback::ExceptionCatcherEnter(FunctionID functionId, ObjectID objectId)
{
    return S_OK;
}

HRESULT STDMETHODCALLTYPE CorProfilerCallback::ExceptionCatcherLeave()
{
    return S_OK;
}

HRESULT STDMETHODCALLTYPE CorProfilerCallback::COMClassicVTableCreated(ClassID wrappedClassId, REFGUID implementedIID, void* pVTable, ULONG cSlots)
{
    return S_OK;
}

HRESULT STDMETHODCALLTYPE CorProfilerCallback::COMClassicVTableDestroyed(ClassID wrappedClassId, REFGUID implementedIID, void* pVTable)
{
    return S_OK;
}

HRESULT STDMETHODCALLTYPE CorProfilerCallback::ExceptionCLRCatcherFound()
{
    return S_OK;
}

HRESULT STDMETHODCALLTYPE CorProfilerCallback::ExceptionCLRCatcherExecute()
{
    return S_OK;
}

HRESULT STDMETHODCALLTYPE CorProfilerCallback::GarbageCollectionStarted(int cGenerations, BOOL generationCollected[], COR_PRF_GC_REASON reason)
{
    return S_OK;
}

HRESULT STDMETHODCALLTYPE CorProfilerCallback::SurvivingReferences(ULONG cSurvivingObjectIDRanges, ObjectID objectIDRangeStart[], ULONG cObjectIDRangeLength[])
{
    return S_OK;
}

HRESULT STDMETHODCALLTYPE CorProfilerCallback::GarbageCollectionFinished()
{
    return S_OK;
}

HRESULT STDMETHODCALLTYPE CorProfilerCallback::FinalizeableObjectQueued(DWORD finalizerFlags, ObjectID objectID)
{
    return S_OK;
}

HRESULT STDMETHODCALLTYPE CorProfilerCallback::RootReferences2(ULONG cRootRefs, ObjectID rootRefIds[], COR_PRF_GC_ROOT_KIND rootKinds[], COR_PRF_GC_ROOT_FLAGS rootFlags[], UINT_PTR rootIds[])
{
    return S_OK;
}

HRESULT STDMETHODCALLTYPE CorProfilerCallback::HandleCreated(GCHandleID handleId, ObjectID initialObjectId)
{
    return S_OK;
}

HRESULT STDMETHODCALLTYPE CorProfilerCallback::HandleDestroyed(GCHandleID handleId)
{
    return S_OK;
}

HRESULT STDMETHODCALLTYPE CorProfilerCallback::InitializeForAttach(IUnknown* pCorProfilerInfoUnk, void* pvClientData, UINT cbClientData)
{
    return S_OK;
}

HRESULT STDMETHODCALLTYPE CorProfilerCallback::ProfilerAttachComplete()
{
    return S_OK;
}

HRESULT STDMETHODCALLTYPE CorProfilerCallback::ProfilerDetachSucceeded()
{
    return S_OK;
}

HRESULT STDMETHODCALLTYPE CorProfilerCallback::ReJITCompilationStarted(FunctionID functionId, ReJITID rejitId, BOOL fIsSafeToBlock)
{
    return S_OK;
}

HRESULT STDMETHODCALLTYPE CorProfilerCallback::GetReJITParameters(ModuleID moduleId, mdMethodDef methodId, ICorProfilerFunctionControl* pFunctionControl)
{
    return S_OK;
}

HRESULT STDMETHODCALLTYPE CorProfilerCallback::ReJITCompilationFinished(FunctionID functionId, ReJITID rejitId, HRESULT hrStatus, BOOL fIsSafeToBlock)
{
    return S_OK;
}

HRESULT STDMETHODCALLTYPE CorProfilerCallback::ReJITError(ModuleID moduleId, mdMethodDef methodId, FunctionID functionId, HRESULT hrStatus)
{
    return S_OK;
}

HRESULT STDMETHODCALLTYPE CorProfilerCallback::MovedReferences2(ULONG cMovedObjectIDRanges, ObjectID oldObjectIDRangeStart[], ObjectID newObjectIDRangeStart[], SIZE_T cObjectIDRangeLength[])
{
    return S_OK;
}

HRESULT STDMETHODCALLTYPE CorProfilerCallback::SurvivingReferences2(ULONG cSurvivingObjectIDRanges, ObjectID objectIDRangeStart[], SIZE_T cObjectIDRangeLength[])
{
    return S_OK;
}

HRESULT STDMETHODCALLTYPE CorProfilerCallback::ConditionalWeakTableElementReferences(ULONG cRootRefs, ObjectID keyRefIds[], ObjectID valueRefIds[], GCHandleID rootIds[])
{
    return S_OK;
}

HRESULT STDMETHODCALLTYPE CorProfilerCallback::GetAssemblyReferences(const WCHAR* wszAssemblyPath, ICorProfilerAssemblyReferenceProvider* pAsmRefProvider)
{
    return S_OK;
}

HRESULT STDMETHODCALLTYPE CorProfilerCallback::ModuleInMemorySymbolsUpdated(ModuleID moduleId)
{
    return S_OK;
}

HRESULT STDMETHODCALLTYPE CorProfilerCallback::DynamicMethodJITCompilationStarted(FunctionID functionId, BOOL fIsSafeToBlock, LPCBYTE pILHeader, ULONG cbILHeader)
{
    return S_OK;
}

HRESULT STDMETHODCALLTYPE CorProfilerCallback::DynamicMethodJITCompilationFinished(FunctionID functionId, HRESULT hrStatus, BOOL fIsSafeToBlock)
{
    return S_OK;
}

HRESULT STDMETHODCALLTYPE CorProfilerCallback::DynamicMethodUnloaded(FunctionID functionId)
{
    return S_OK;
}
HRESULT STDMETHODCALLTYPE CorProfilerCallback::EventPipeEventDelivered(EVENTPIPE_PROVIDER provider,
                                                                       DWORD eventId,
                                                                       DWORD eventVersion,
                                                                       ULONG cbMetadataBlob,
                                                                       LPCBYTE metadataBlob,
                                                                       ULONG cbEventData,
                                                                       LPCBYTE eventData,
                                                                       LPCGUID pActivityId,
                                                                       LPCGUID pRelatedActivityId,
                                                                       ThreadID eventThread,
                                                                       ULONG numStackFrames,
                                                                       UINT_PTR stackFrames[])
{
    if (_pClrEventsParser != nullptr)
    {
        _pClrEventsParser->ParseEvent(
            provider,
            eventId,
            eventVersion,
            cbMetadataBlob,
            metadataBlob,
            cbEventData,
            eventData,
            pActivityId,
            pRelatedActivityId,
            eventThread,
            numStackFrames,
            stackFrames);
    }

    return S_OK;
}

HRESULT STDMETHODCALLTYPE CorProfilerCallback::EventPipeProviderCreated(EVENTPIPE_PROVIDER provider)
{
    return S_OK;
}<|MERGE_RESOLUTION|>--- conflicted
+++ resolved
@@ -45,13 +45,10 @@
 #include "StackSamplerLoopManager.h"
 #include "ThreadsCpuManager.h"
 #include "WallTimeProvider.h"
-<<<<<<< HEAD
+#include "AllocationsRecorder.h"
 
 #include "PprofExporter.h"
 #include "PyroscopePprofSink.h"
-=======
-#include "AllocationsRecorder.h"
->>>>>>> d9da4dfa
 #include "shared/src/native-src/environment_variables.h"
 #include "shared/src/native-src/pal.h"
 #include "shared/src/native-src/string.h"
@@ -338,7 +335,6 @@
 
     // The different elements of the libddprof pipeline are created and linked together
     // i.e. the exporter is passed to the aggregator and each provider is added to the aggregator.
-<<<<<<< HEAD
     auto pyroscopeSink = std::make_unique<PyroscopePprofSink>(
         _pConfiguration->PyroscopeServerAddress(),
         _pConfiguration->PyroscopeApplicationName(),
@@ -347,17 +343,6 @@
                                                  std::move(pyroscopeSink),
                                                  sampleTypeDefinitions,
                                                  _pConfiguration->GetUserTags());
-=======
-    _pExporter = std::make_unique<LibddprofExporter>(
-        std::move(sampleTypeDefinitions),
-        _pConfiguration.get(),
-        _pApplicationStore,
-        _pRuntimeInfo.get(),
-        _pEnabledProfilers.get(),
-        _metricsRegistry,
-        _pAllocationsRecorder.get()
-        );
->>>>>>> d9da4dfa
 
     _pSamplesCollector = RegisterService<SamplesCollector>(
         _pConfiguration.get(),
