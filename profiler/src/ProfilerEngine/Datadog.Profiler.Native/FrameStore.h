--- conflicted
+++ resolved
@@ -18,13 +18,8 @@
 class FrameStore : public IFrameStore
 {
 private:
-<<<<<<< HEAD
     const std::string UnknownManagedFrame = "!Unknown-Type.Unknown-Method";
     const std::string UnknownManagedType = "!Unknown-Type";
-=======
-    const std::string UnknownManagedFrame = "|lm:Unknown-Assembly |ns: |ct:Unknown-Type |cg: |fn:Unknown-Method |fg: |sg:(?)";
-    const std::string UnknownManagedType = "|lm:Unknown-Assembly |ns: |ct:Unknown-Type |cg: ";
->>>>>>> 2405e4ce
     const std::string UnknownManagedAssembly = "Unknown-Assembly";
 
 private:
