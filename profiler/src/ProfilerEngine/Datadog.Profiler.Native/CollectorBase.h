--- conflicted
+++ resolved
@@ -101,10 +101,14 @@
         auto runtimeId = _pRuntimeIdStore->GetId(rawSample.AppDomainId);
 
         auto sample = std::make_shared<Sample>(rawSample.Timestamp, runtimeId == nullptr ? std::string_view() : std::string_view(runtimeId), rawSample.Stack.size());
-        if (rawSample.LocalRootSpanId != 0 && rawSample.SpanId != 0)
-        {
-            sample->AddNumericLabel(NumericLabel{Sample::LocalRootSpanIdLabel, rawSample.LocalRootSpanId});
-            sample->AddNumericLabel(NumericLabel{Sample::SpanIdLabel, rawSample.SpanId});
+        if (rawSample.LocalRootSpanId != 0)
+        {
+            std::stringstream profile_id;
+            profile_id << std::hex << std::setw(16) << std::setfill('0') << rawSample.LocalRootSpanId;
+            sample->AddLabel(Label{Sample::ProfileIdLabel, profile_id.str()});//todo there is no need for refcounted string here
+        }
+        for (auto &tag: rawSample.Tags) {
+            sample->AddLabel(Label{tag.first, tag.second});
         }
 
         // compute thread/appdomain details
@@ -119,7 +123,7 @@
         {
             // All timestamps give the time when "something" ends and the associated duration
             // happened in the past
-            sample->AddNumericLabel(NumericLabel{Sample::EndTimestampLabel, sample->GetTimeStamp()});
+//            sample->AddNumericLabel(NumericLabel{Sample::EndTimestampLabel, sample->GetTimeStamp()});
         }
 
         // allow inherited classes to add values and specific labels
@@ -161,33 +165,6 @@
         ProcessID pid;
         std::string appDomainName;
 
-<<<<<<< HEAD
-        Sample sample(rawSample.Timestamp, runtimeId == nullptr ? std::string_view() : std::string_view(runtimeId), rawSample.Stack.size());
-        if (rawSample.LocalRootSpanId)
-        {
-            std::stringstream profile_id;
-            profile_id << std::hex << std::setw(16) << std::setfill('0') << rawSample.LocalRootSpanId;
-            sample.AddLabel(Label{Sample::ProfileIdLabel, profile_id.str()});//todo there is no need for refcounted string here
-        }
-        for (auto &tag: rawSample.Tags) {
-            sample.AddLabel(Label{tag.first, tag.second});
-        }
-
-        // compute thread/appdomain details
-        SetAppDomainDetails(rawSample, sample);
-        SetThreadDetails(rawSample, sample);
-
-        // compute symbols for frames
-        SetStack(rawSample, sample);
-
-        // add timestamp
-        // if (_isTimestampsAsLabelEnabled)
-        // {
-        //     // All timestamps give the time when "something" ends and the associated duration
-        //     // happened in the past
-        //     sample.AddLabel(Label{"end_timestamp_ns", std::to_string(sample.GetTimeStamp())});
-        // }
-=======
         // check for null AppDomainId (garbage collection for example)
         if (rawSample.AppDomainId == 0)
         {
@@ -196,71 +173,22 @@
 
             return;
         }
->>>>>>> d9da4dfa
 
         if (!_pAppDomainStore->GetInfo(rawSample.AppDomainId, pid, appDomainName))
         {
-<<<<<<< HEAD
-            // sample.SetAppDomainName("");
-            // sample.SetPid("0");
-=======
             sample->SetAppDomainName("");
             sample->SetPid(OpSysTools::GetProcId());
->>>>>>> d9da4dfa
 
             return;
         }
 
-<<<<<<< HEAD
-        // sample.SetAppDomainName(appDomainName);
-        // sample.SetPid(std::to_string(pid));
-=======
         sample->SetAppDomainName(std::move(appDomainName));
         sample->SetPid(pid);
->>>>>>> d9da4dfa
     }
 
     void SetThreadDetails(const TRawSample& rawSample, std::shared_ptr<Sample>& sample)
     {
-        // needed for tests
-        if (rawSample.ThreadInfo == nullptr)
-        {
-<<<<<<< HEAD
-            // sample.SetThreadId("<0> [# 0]");
-            // sample.SetThreadName("Managed thread (name unknown) [#0]");
-=======
-            // find a way to skip thread details like for garbage collection where no managed threads are involved
-            // --> if everything is empty
-
-            if (
-                (rawSample.LocalRootSpanId == 0) &&
-                (rawSample.SpanId == 0) &&
-                (rawSample.AppDomainId == 0) &&
-                (rawSample.Stack.size() == 0)
-                )
-            {
-                sample->SetThreadId("GC");
-                sample->SetThreadName("CLR thread (garbage collector)");
-                return;
-            }
-
-            sample->SetThreadId("<0> [# 0]");
-            sample->SetThreadName("Managed thread (name unknown) [#0]");
->>>>>>> d9da4dfa
-
-            return;
-        }
-
-<<<<<<< HEAD
-        // sample.SetThreadId(rawSample.ThreadInfo->GetProfileThreadId());
-        // sample.SetThreadName(rawSample.ThreadInfo->GetProfileThreadName());
-
-        // don't forget to release the ManagedThreadInfo
-        rawSample.ThreadInfo->Release();
-=======
-        sample->SetThreadId(rawSample.ThreadInfo->GetProfileThreadId());
-        sample->SetThreadName(rawSample.ThreadInfo->GetProfileThreadName());
->>>>>>> d9da4dfa
+
     }
 
     void SetStack(const TRawSample& rawSample, std::shared_ptr<Sample>& sample)
