--- conflicted
+++ resolved
@@ -2,11 +2,7 @@
 
   <PropertyGroup>
     <!-- NuGet -->
-<<<<<<< HEAD
-    <Version>3.3.1</Version>
-=======
     <Version>3.4.1</Version>
->>>>>>> d1cda494
     <Title>Datadog APM - OpenTracing</Title>
     <Description>Provides OpenTracing support for Datadog APM</Description>
     <PackageTags>$(PackageTags);OpenTracing</PackageTags>
