// Unless explicitly stated otherwise all files in this repository are licensed under the Apache 2 License.
// This product includes software developed at Datadog (https://www.datadoghq.com/). Copyright 2022 Datadog, Inc.

#include "AllocationsProvider.h"
#include "COMHelpers.h"
#include "HResultConverter.h"
#include "IConfiguration.h"
#include "IManagedThreadList.h"
#include "IFrameStore.h"
#include "IThreadsCpuManager.h"
#include "IAppDomainStore.h"
#include "IRuntimeIdStore.h"
#include "ISampledAllocationsListener.h"
#include "Log.h"
#include "MetricsRegistry.h"
#include "OsSpecificApi.h"

#include "shared/src/native-src/com_ptr.h"
#include "shared/src/native-src/string.h"


std::vector<SampleValueType> AllocationsProvider::SampleTypeDefinitions(
    {
        {"alloc-samples", "count"},
        {"alloc-size", "bytes"}
    });


AllocationsProvider::AllocationsProvider(
    uint32_t valueOffset,
    ICorProfilerInfo4* pCorProfilerInfo,
    IManagedThreadList* pManagedThreadList,
    IFrameStore* pFrameStore,
    IThreadsCpuManager* pThreadsCpuManager,
    IAppDomainStore* pAppDomainStore,
    IRuntimeIdStore* pRuntimeIdStore,
    IConfiguration* pConfiguration,
    ISampledAllocationsListener* pListener,
    MetricsRegistry& metricsRegistry)
    :
    CollectorBase<RawAllocationSample>("AllocationsProvider", valueOffset, pThreadsCpuManager, pFrameStore, pAppDomainStore, pRuntimeIdStore, pConfiguration),
    _pCorProfilerInfo(pCorProfilerInfo),
    _pManagedThreadList(pManagedThreadList),
    _pFrameStore(pFrameStore),
    _sampleLimit(pConfiguration->AllocationSampleLimit()),
    _sampler(pConfiguration->AllocationSampleLimit(), pConfiguration->GetUploadInterval()),
    _pListener(pListener),
    _pConfiguration(pConfiguration)
{
    _allocationsCountMetric = metricsRegistry.GetOrRegister<CounterMetric>("dotnet_allocations");
    _allocationsSizeMetric = metricsRegistry.GetOrRegister<MeanMaxMetric>("dotnet_allocations_size");
    _sampledAllocationsCountMetric = metricsRegistry.GetOrRegister<CounterMetric>("dotnet_sampled_allocations");
    _sampledAllocationsSizeMetric = metricsRegistry.GetOrRegister<MeanMaxMetric>("dotnet_sampled_allocations_size");
    _totalAllocationsSizeMetric = metricsRegistry.GetOrRegister<SumMetric>("dotnet_total_allocations_size");
}


void AllocationsProvider::OnAllocation(uint32_t allocationKind,
                                       ClassID classId,
                                       const WCHAR* typeName,
                                       uintptr_t address,
                                       uint64_t objectSize,
                                       uint64_t allocationAmount)
{
    _allocationsCountMetric->Incr();
    _allocationsSizeMetric->Add((double_t)objectSize);
    _totalAllocationsSizeMetric->Add((double_t)allocationAmount);

    if ((_sampleLimit > 0) && (!_sampler.Sample()))
    {
        return;
    }

    // create a sample from the allocation

    std::shared_ptr<ManagedThreadInfo> threadInfo;
    CALL(_pManagedThreadList->TryGetCurrentThreadInfo(threadInfo))

    const auto pStackFramesCollector = OsSpecificApi::CreateNewStackFramesCollectorInstance(_pCorProfilerInfo, _pConfiguration);
    pStackFramesCollector->PrepareForNextCollection();

    uint32_t hrCollectStack = E_FAIL;
    const auto result = pStackFramesCollector->CollectStackSample(threadInfo.get(), &hrCollectStack);
    if (result->GetFramesCount() == 0)
    {
        Log::Warn("Failed to walk stack for sampled allocation: ", HResultConverter::ToStringWithCode(hrCollectStack));
        return;
    }

    result->SetUnixTimeUtc(GetCurrentTimestamp());
    result->DetermineAppDomain(threadInfo->GetClrThreadId(), _pCorProfilerInfo);

    RawAllocationSample rawSample;
    rawSample.Timestamp = result->GetUnixTimeUtc();
    rawSample.LocalRootSpanId = result->GetLocalRootSpanId();
    rawSample.SpanId = result->GetSpanId();
    rawSample.AppDomainId = result->GetAppDomainId();
    result->CopyInstructionPointers(rawSample.Stack);
    rawSample.ThreadInfo = threadInfo;
    rawSample.AllocationSize = objectSize;
<<<<<<< HEAD
    rawSample.Tags = threadInfo->GetTags().GetAll();
=======
    rawSample.Address = address;
    rawSample.MethodTable = classId;
>>>>>>> d9da4dfa

    // The provided type name contains the metadata-based `xx syntax for generics instead of <>
    // So rely on the frame store to get a C#-like representation like what is done for frames
    if (!_pFrameStore->GetTypeName(classId, rawSample.AllocationClass))
    {
        rawSample.AllocationClass = shared::ToString(shared::WSTRING(typeName));
    }

    // the listener is the live objects profiler: could be null if disabled
    if (_pListener != nullptr)
    {
        _pListener->OnAllocation(rawSample);
    }

    Add(std::move(rawSample));
    _sampledAllocationsCountMetric->Incr();
    _sampledAllocationsSizeMetric->Add((double_t)objectSize);
}<|MERGE_RESOLUTION|>--- conflicted
+++ resolved
@@ -98,12 +98,9 @@
     result->CopyInstructionPointers(rawSample.Stack);
     rawSample.ThreadInfo = threadInfo;
     rawSample.AllocationSize = objectSize;
-<<<<<<< HEAD
-    rawSample.Tags = threadInfo->GetTags().GetAll();
-=======
     rawSample.Address = address;
     rawSample.MethodTable = classId;
->>>>>>> d9da4dfa
+    rawSample.Tags = threadInfo->GetTags().GetAll();
 
     // The provided type name contains the metadata-based `xx syntax for generics instead of <>
     // So rely on the frame store to get a C#-like representation like what is done for frames
