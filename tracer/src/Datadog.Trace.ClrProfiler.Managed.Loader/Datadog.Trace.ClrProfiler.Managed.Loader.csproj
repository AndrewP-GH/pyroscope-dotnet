<Project Sdk="Microsoft.NET.Sdk">

  <PropertyGroup>
    <RootNamespace>Datadog.Trace.ClrProfiler.Managed.Loader</RootNamespace>
    <TargetFrameworks>net461;netcoreapp2.0</TargetFrameworks>
    <OutputPath>..\bin\ProfilerResources\</OutputPath>

    <!-- NuGet -->
<<<<<<< HEAD
    <Version>3.3.1</Version>
=======
    <Version>3.4.1</Version>
>>>>>>> d1cda494

    <!-- Hide warnings for EOL .NET Core targets (e.g. netcoreapp2.0) -->
    <CheckEolTargetFramework>false</CheckEolTargetFramework>
  </PropertyGroup>

</Project><|MERGE_RESOLUTION|>--- conflicted
+++ resolved
@@ -6,11 +6,7 @@
     <OutputPath>..\bin\ProfilerResources\</OutputPath>
 
     <!-- NuGet -->
-<<<<<<< HEAD
-    <Version>3.3.1</Version>
-=======
     <Version>3.4.1</Version>
->>>>>>> d1cda494
 
     <!-- Hide warnings for EOL .NET Core targets (e.g. netcoreapp2.0) -->
     <CheckEolTargetFramework>false</CheckEolTargetFramework>
