--- conflicted
+++ resolved
@@ -9,7 +9,6 @@
 // end
 
 #include <array>
-#include "tags.h"
 
 #include <vector>
 #include <cstdint>
@@ -18,6 +17,10 @@
 #include "Callstack.h"
 
 #include "shared/src/native-src/dd_span.hpp"
+
+#include "tags.h"
+
+
 
 /// <summary>
 /// Allocating when a thread is suspended can lead to deadlocks.
@@ -42,14 +45,6 @@
 
     inline std::size_t GetFramesCount() const;
     inline void SetFramesCount(std::uint16_t count);
-<<<<<<< HEAD
-    inline void CopyInstructionPointers(std::vector<std::uintptr_t>& ips) const;
-
-    inline void DetermineAppDomain(ThreadID threadId, ICorProfilerInfo4* pCorProfilerInfo);
-    inline google::javaprofiler::Tags& GetTags();
-    inline const google::javaprofiler::Tags& GetTags() const;
-=======
->>>>>>> 2405e4ce
 
     void Reset();
 
@@ -59,6 +54,11 @@
     inline shared::span<uintptr_t> Data();
     inline Callstack GetCallstack();
     inline void SetCallstack(Callstack callstack);
+
+
+    inline google::javaprofiler::Tags& GetTags();
+    inline const google::javaprofiler::Tags& GetTags() const;
+
 
     StackSnapshotResultBuffer();
     ~StackSnapshotResultBuffer();
@@ -71,6 +71,8 @@
 
     std::uint64_t _localRootSpanId;
     std::uint64_t _spanId;
+
+
     google::javaprofiler::Tags _tags;
 };
 
@@ -134,14 +136,6 @@
     _callstack.SetCount(count);
 }
 
-inline google::javaprofiler::Tags& StackSnapshotResultBuffer::GetTags() {
-    return _tags;
-}
-
-inline const google::javaprofiler::Tags& StackSnapshotResultBuffer::GetTags() const {
-    return _tags;
-}
-
 // ----------- ----------- ----------- ----------- ----------- ----------- ----------- ----------- -----------
 
 inline bool StackSnapshotResultBuffer::AddFrame(std::uintptr_t ip)
@@ -167,4 +161,14 @@
 inline void StackSnapshotResultBuffer::SetCallstack(Callstack callstack)
 {
     _callstack = std::move(callstack);
+}
+
+
+
+inline google::javaprofiler::Tags& StackSnapshotResultBuffer::GetTags() {
+    return _tags;
+}
+
+inline const google::javaprofiler::Tags& StackSnapshotResultBuffer::GetTags() const {
+    return _tags;
 }