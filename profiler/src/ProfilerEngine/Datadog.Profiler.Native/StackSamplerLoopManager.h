// Unless explicitly stated otherwise all files in this repository are licensed under the Apache 2 License.
// This product includes software developed at Datadog (https://www.datadoghq.com/). Copyright 2022 Datadog, Inc.

#pragma once

#include <chrono>
#include <memory>
#include <thread>
#include <unordered_map>

// from dotnet coreclr includes
#include "cor.h"
#include "corprof.h"
// end

#include "CallstackProvider.h"
#include "CounterMetric.h"
#include "ICollector.h"
#include "IMetricsSender.h"
#include "IStackSamplerLoopManager.h"
#include "Log.h"
#include "MeanMaxMetric.h"
#include "MetricsRegistry.h"
#include "OpSysTools.h"
#include "RawCpuSample.h"
#include "RawWallTimeSample.h"
#include "StackSamplerLoop.h"
#include "MetricsRegistry.h"
#include "CounterMetric.h"
#include "ServiceBase.h"

// forward declaration
class IClrLifetime;
class IThreadsCpuManager;
class IStackSnapshotsBufferManager;
class IManagedThreadList;
class ISymbolsResolver;
class IConfiguration;

constexpr std::uint64_t DeadlocksPerThreadThreshold = 5;
constexpr std::uint64_t TotalDeadlocksThreshold = 12;

// Be very careful with this flag. See comments for the StackSamplerLoopManager class and throughout the implementation.
constexpr bool LogDuringStackSampling_Unsafe = false;

/// <summary>
/// The process-singleton instance of this class owns and manages the StackSamplerLoop of the process.
///
/// The StackSamplerLoopManager monitors the duration of stacks sample collections initiated by the StackSamplerLoop.
/// If a collection takes too long, it is assumed to be stale due to a deadlock, and an intervention is performed.
/// For this, the StackSamplerLoopManager notifies the StackSamplerLoop's thread and resumes the target thread.
///
/// In addition, StackSamplerLoopManager also reasons about the safety of collecting stack samples from any particular thread based on
/// how many interventions were performed in the past. If too many interventions were performed in a recent period, stack collections
/// are suspended for a period of time.
///
/// Details:
/// * StackSamplerLoop calls NotifyXxx(..) methods on StackSamplerLoopManager to tell about stack sample collections.
///   StackSamplerLoop reacts to the NotifyXxx(..) invocations by keeping track of the duration of the current collection, of which
///   thread is targeted for collection, and of other relevant details.
///   It also uses the NotifyXxx(..) calls to communicate whether a thread is deemed safe for sample collection in the manner described above.
/// * Safety-statistics are aggregated per period (see StatsAggregationPeriodMs in the .cpp file).
///   After the period restarts, all threads are considered safe again and the counters recycle.
/// * If a thread deadlocks more then DeadlocksPerThreadThreshold times per period,
///   is is considered unsafe for the rest of the period.
/// * If the total number of deadlocks is more than TotalDeadlocksThreshold,
///   then no thread is considered safe for the rest of the period.
/// * Logging can allocate, and allocation can take global locks to manage the heap. Thus, we should nerver log while a thread is suspended.
///   However, logging may be required for investigating some of the issues related to the areas of concern of this class.
///   The LogDuringStackSampling_Unsafe allows turning on such unsafe logging during investigations.
///   Don't be surprised if the application deadlock while using that flag!
/// </summary>
class StackSamplerLoopManager
    :
    public IStackSamplerLoopManager,
    public ServiceBase
{
public:
    StackSamplerLoopManager(
        ICorProfilerInfo4* pCorProfilerInfo,
        IConfiguration* pConfiguration,
        std::shared_ptr<IMetricsSender> metricsSender,
        IClrLifetime const* clrLifetime,
        IThreadsCpuManager* pThreadsCpuManager,
        IManagedThreadList* pManagedThreadList,
        IManagedThreadList* pCodeHotspotThreadList,
        ICollector<RawWallTimeSample>* pWallTimeCollector,
        ICollector<RawCpuSample>* pCpuTimeCollector,
        MetricsRegistry& metricsRegistry,
        CallstackProvider callstackProvider);

    ~StackSamplerLoopManager() override;

public:
    const char* GetName() override;
    bool AllowStackWalk(std::shared_ptr<ManagedThreadInfo> pThreadInfo) override;
    void NotifyThreadState(bool isSuspended) override;
    void NotifyCollectionStart() override;
    void NotifyCollectionEnd() override;
    void NotifyIterationFinished() override;

private:
    StackSamplerLoopManager() = delete;

    inline bool GetUpdateIsThreadSafeForStackSampleCollection(ManagedThreadInfo* pThreadInfo, bool* pIsStatusChanged);
    static inline bool ShouldCollectThread(std::uint64_t threadAggPeriodDeadlockCount, std::uint64_t globalAggPeriodDeadlockCount) ;

    void RunStackSampling();

    void RunWatcher();
    void ShutdownWatcher();

    void WatcherLoop();
    void WatcherLoopIteration();
    void PerformDeadlockIntervention(const std::chrono::nanoseconds& ongoingStackSampleCollectionDurationNs);
    void LogDeadlockIntervention(
        const std::chrono::nanoseconds& ongoingStackSampleCollectionDurationNs,
        bool wasThreadSafeForStackSampleCollection,
        bool isThreadSafeForStackSampleCollection,
        bool isThreadResumed);

    void StartNewStatsAggregationPeriod(std::int64_t currentHighPrecisionNanosecs,
                                        const std::chrono::nanoseconds& periodDurationNs);

    static double ToMillis(const std::chrono::nanoseconds& nanosecs);

    bool StartImpl() override;
    bool StopImpl() override;

private:
    static const std::chrono::nanoseconds StatisticAggregationPeriodNs;

    class Statistics
    {
    public:
        static inline const std::string MeanSuspensionTimeMetricName = "datadog.profiling.dotnet.operational.suspensions.time.mean";
        static inline const std::string MaxSuspensionTimeMetricName = "datadog.profiling.dotnet.operational.suspensions.time.max";

        static inline const std::string MeanCollectionTimeMetricName = "datadog.profiling.dotnet.operational.collections.time.mean";
        static inline const std::string MaxCollectionTimeMetricName = "datadog.profiling.dotnet.operational.collections.time.max";

        static inline const std::string TotalDeadlocksMetricName = "datadog.profiling.dotnet.operational.deadlocks";

        Statistics() = default;

        void AddSuspensionTime(std::uint64_t suspensionTime)
        {
            _totalSuspensionTime += suspensionTime;
            _maxSuspensionTime = (std::max)(suspensionTime, _maxSuspensionTime);
            _totalSuspensions++;
        }
        double GetMaxSuspensionTime() const
        {
            return (double)_maxSuspensionTime;
        }
        double GetMeanSuspensionTime() const
        {
            return (double)_totalSuspensionTime / _totalSuspensions;
        }

        void AddCollectionTime(std::uint64_t collectionTime)
        {
            _totalCollectionTime += collectionTime;
            _maxCollectionTime = (std::max)(collectionTime, _maxCollectionTime);
            _totalCollections++;
        }
        double GetMaxCollectionTime() const
        {
            return (double)_maxCollectionTime;
        }
        double GetMeanCollectionTime() const
        {
            return (double)_totalCollectionTime / _totalCollections;
        }

        void IncrDeadlockCount()
        {
            _totalDeadlocks++;
        }

        std::uint64_t GetTotalDeadlocks() const
        {
            return _totalDeadlocks;
        }

    private:
        std::uint64_t _totalSuspensionTime;
        std::uint64_t _maxSuspensionTime;
        std::uint64_t _totalSuspensions;

        std::uint64_t _totalCollectionTime;
        std::uint64_t _maxCollectionTime;
        std::uint64_t _totalCollections;

        std::uint64_t _totalDeadlocks;
    };

private:
    void SendStatistics();
    bool HasMadeProgress(FILETIME userTime, FILETIME kernelTime);

private:
    const char* _serviceName = "StackSamplerLoopManager";
    ICorProfilerInfo4* _pCorProfilerInfo;
    IConfiguration* _pConfiguration = nullptr;
    IThreadsCpuManager* _pThreadsCpuManager = nullptr;
    IManagedThreadList* _pManagedThreadList = nullptr;
    IManagedThreadList* _pCodeHotspotsThreadList = nullptr;
    ICollector<RawWallTimeSample>* _pWallTimeCollector = nullptr;
    ICollector<RawCpuSample>* _pCpuTimeCollector = nullptr;

    std::unique_ptr<StackSamplerLoop> _pStackSamplerLoop;
    std::unique_ptr<StackFramesCollectorBase> _pStackFramesCollector;
    std::uint8_t _deadlockInterventionInProgress;

    std::unique_ptr<std::thread> _pWatcherThread;
    bool _isWatcherShutdownRequested;

    std::mutex _watcherActivityLock;

    std::shared_ptr<ManagedThreadInfo> _pTargetThread;
    std::int64_t _collectionStartNs;
    FILETIME _kernelTime, _userTime;

    bool _isTargetThreadSuspended;
    bool _isForceTerminated;

    std::uint64_t _currentPeriod;
    std::int64_t _currentPeriodStartNs;
    std::uint64_t _deadlocksInPeriod;
    std::uint64_t _totalDeadlockDetectionsCount;

    // The stack sampler loop is filling up the Current statistics and
    // when 10s elapsed, move them to the Ready statistics.
    // The stack sampler manager will only look at the Ready statistics if not null.
    // It means that there is no need to thread-synchronize the access to these fields
    std::shared_ptr<IMetricsSender> _metricsSender;
    std::int64_t _statisticCollectionStartNs;
    std::int64_t _threadSuspensionStart;
    std::unique_ptr<Statistics> _statisticsReadyToSend;
    std::unique_ptr<Statistics> _currentStatistics;
    MetricsRegistry& _metricsRegistry;
    std::shared_ptr<CounterMetric> _deadlockCountMetric;

<<<<<<< HEAD
    IClrLifetime const* _pClrLifetime;
    bool _isStarted = false;
    std::mutex _startStopLock;
=======
    CallstackProvider _callstackProvider;
>>>>>>> 2405e4ce
};<|MERGE_RESOLUTION|>--- conflicted
+++ resolved
@@ -242,11 +242,9 @@
     MetricsRegistry& _metricsRegistry;
     std::shared_ptr<CounterMetric> _deadlockCountMetric;
 
-<<<<<<< HEAD
-    IClrLifetime const* _pClrLifetime;
+    CallstackProvider _callstackProvider;
+
+
     bool _isStarted = false;
     std::mutex _startStopLock;
-=======
-    CallstackProvider _callstackProvider;
->>>>>>> 2405e4ce
 };