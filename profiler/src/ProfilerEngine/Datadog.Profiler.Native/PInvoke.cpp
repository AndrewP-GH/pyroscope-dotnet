// Unless explicitly stated otherwise all files in this repository are licensed under the Apache 2 License.
// This product includes software developed at Datadog (https://www.datadoghq.com/). Copyright 2022 Datadog, Inc.

#include "PInvoke.h"
#include "CorProfilerCallback.h"
#include "IClrLifetime.h"
#include "Log.h"
#include "ManagedThreadList.h"
#include "ProfilerEngineStatus.h"
#include "ThreadsCpuManager.h"

#include "shared/src/native-src/loader.h"

extern "C" void __stdcall ThreadsCpuManager_Map(std::uint32_t threadId, const WCHAR* pName)
{
    const auto profiler = CorProfilerCallback::GetInstance();
    if (profiler == nullptr)
    {
        Log::Error("ThreadsCpuManager_Map is called BEFORE CLR initialize");
        return;
    }

    profiler->GetThreadsCpuManager()->Map(threadId, pName);
}

extern "C" void* __stdcall GetNativeProfilerIsReadyPtr()
{
    const auto profiler = CorProfilerCallback::GetInstance();

    if (profiler == nullptr)
    {
        Log::Error("GetNativeProfilerIsReadyPtr is called BEFORE CLR initialize");
        return nullptr;
    }

    if (!profiler->GetClrLifetime()->IsRunning())
    {
        return nullptr;
    }

    return (void*)ProfilerEngineStatus::GetReadPtrIsProfilerEngineActive();
}

extern "C" void* __stdcall GetPointerToNativeTraceContext()
{
    const auto profiler = CorProfilerCallback::GetInstance();

    if (profiler == nullptr)
    {
        Log::Error("GetPointerToNativeTraceContext is called BEFORE CLR initialize");
        return nullptr;
    }

    if (!profiler->GetClrLifetime()->IsRunning())
    {
        return nullptr;
    }

    profiler->TraceContextHasBeenSet();

    // Engine is active. Get info for current thread.
    std::shared_ptr<ManagedThreadInfo> pCurrentThreadInfo;
    HRESULT hr = profiler->GetManagedThreadList()->TryGetCurrentThreadInfo(pCurrentThreadInfo);
    if (FAILED(hr))
    {
        // There was an error looking up the current thread info:
        return nullptr;
    }

    profiler->GetCodeHotspotThreadList()->RegisterThread(pCurrentThreadInfo);

    // Get pointers to the relevant fields within the thread info data structure.
    return pCurrentThreadInfo->GetTraceContextPointer();
}

extern "C" void __stdcall SetApplicationInfoForAppDomain(const char* runtimeId, const char* serviceName, const char* environment, const char* version)
{
    const auto profiler = CorProfilerCallback::GetInstance();

    if (profiler == nullptr)
    {
        Log::Error("SetApplicationInfo is called BEFORE CLR initialize");
        return;
    }

    if (!profiler->GetClrLifetime()->IsRunning())
    {
        return;
    }

    profiler->GetApplicationStore()->SetApplicationInfo(
        runtimeId ? runtimeId : std::string(),
        serviceName ? serviceName : std::string(),
        environment ? environment : std::string(),
        version ? version : std::string());
}

extern "C" void __stdcall SetEndpointForTrace(const char* runtimeId, uint64_t traceId, const char* endpoint)
{
    const auto profiler = CorProfilerCallback::GetInstance();

    if (profiler == nullptr)
    {
        Log::Error("SetEndpointForTrace is called BEFORE CLR initialize");
        return;
    }

    if (!profiler->GetClrLifetime()->IsRunning())
    {
        return;
    }

    static bool firstEmptyRuntimeId = true;
    if (runtimeId == nullptr)
    {
        if (firstEmptyRuntimeId)
        {
            Log::Error("SetEndpointForTrace was called with an empty runtime id");
            firstEmptyRuntimeId = false;
        }
        return;
    }

    static bool firstEmptyEndpoint = true;
    if (endpoint == nullptr)
    {
        if (firstEmptyEndpoint)
        {
            // It could happen that the endpoint is empty, but the tracer should check before making the call,
            // to avoid the cost of the p/invoke
            Log::Warn("SetEndpointForTrace was called with an empty endpoint");
            firstEmptyEndpoint = false;
        }
        return;
    }

    profiler->GetExporter()->SetEndpoint(runtimeId, traceId, endpoint);
}

<<<<<<< HEAD
extern "C" void __stdcall SetDynamicTag(const char* key, const char* value)
=======
extern "C" void __stdcall SetGitMetadataForApplication(const char* runtimeId, const char* repositoryUrl, const char* commitSha)
>>>>>>> 2405e4ce
{
    const auto profiler = CorProfilerCallback::GetInstance();

    if (profiler == nullptr)
    {
<<<<<<< HEAD
        Log::Error("GetPointerToNativeTraceContext is called BEFORE CLR initialize");
=======
        Log::Error("SetGitMetadataForApplication is called BEFORE CLR initialize");
>>>>>>> 2405e4ce
        return;
    }

    if (!profiler->GetClrLifetime()->IsRunning())
    {
        return;
    }

<<<<<<< HEAD
    // Engine is active. Get info for current thread.
    std::shared_ptr<ManagedThreadInfo> pCurrentThreadInfo{};
    HRESULT hr = profiler->GetManagedThreadList()->TryGetCurrentThreadInfo(pCurrentThreadInfo);
    if (FAILED(hr))
    {
        // There was an error looking up the current thread info:
        return;
    }

    pCurrentThreadInfo->GetTags()
        .Set(key, google::javaprofiler::AsyncRefCountedString(value));
}

extern "C" void __stdcall ClearDynamicTags()
{
    const auto profiler = CorProfilerCallback::GetInstance();

    if (profiler == nullptr)
    {
        Log::Error("GetPointerToNativeTraceContext is called BEFORE CLR initialize");
        return;
    }

    if (!profiler->GetClrLifetime()->IsRunning())
    {
        return;
    }

    // Engine is active. Get info for current thread.
    std::shared_ptr<ManagedThreadInfo> pCurrentThreadInfo{};
    HRESULT hr = profiler->GetManagedThreadList()->TryGetCurrentThreadInfo(pCurrentThreadInfo);
    if (FAILED(hr))
    {
        // There was an error looking up the current thread info:
        return;
    }
    pCurrentThreadInfo->GetTags()
        .ClearAll();
}

extern "C" void __stdcall SetCPUTrackingEnabled(bool enabled)
{
    auto* const profiler = CorProfilerCallback::GetInstance();

    if (profiler == nullptr)
    {
        Log::Error("SetStackSamplerEnabled is called BEFORE CLR initialize");
        return;
    }

    if (!profiler->GetClrLifetime()->IsRunning())
    {
        return;
    }
    profiler->SetStackSamplerEnabled(enabled);
}

extern "C" void __stdcall SetAllocationTrackingEnabled(bool enabled)
{
    auto* const profiler = CorProfilerCallback::GetInstance();

    if (profiler == nullptr)
    {
        Log::Error("SetAllocationTrackingEnabled is called BEFORE CLR initialize");
        return;
    }

    if (!profiler->GetClrLifetime()->IsRunning())
    {
        return;
    }
    profiler->SetAllocationTrackingEnabled(enabled);
}

extern "C" void __stdcall SetContentionTrackingEnabled(bool enabled)
{
    auto* const profiler = CorProfilerCallback::GetInstance();

    if (profiler == nullptr)
    {
        Log::Error("SetContentionTrackingEnabled is called BEFORE CLR initialize");
        return;
    }

    if (!profiler->GetClrLifetime()->IsRunning())
    {
        return;
    }
    profiler->SetContentionTrackingEnabled(enabled);
}

extern "C" void __stdcall SetExceptionTrackingEnabled(bool enabled)
{
    auto* const profiler = CorProfilerCallback::GetInstance();

    if (profiler == nullptr)
    {
        Log::Error("SetExceptionTrackingEnabled is called BEFORE CLR initialize");
        return;
    }

    if (!profiler->GetClrLifetime()->IsRunning())
    {
        return;
    }
    profiler->SetExceptionTrackingEnabled(enabled);
}

extern "C" void __stdcall SetPyroscopeAuthToken(const char* authToken)
{
    auto* const profiler = CorProfilerCallback::GetInstance();

    if (profiler == nullptr)
    {
        Log::Error("SetAuthToken is called BEFORE CLR initialize");
=======
    static bool firstEmptyRuntimeId = true;
    if (runtimeId == nullptr)
    {
        if (firstEmptyRuntimeId)
        {
            Log::Error("SetGitMetadataForApplication was called with an empty runtime id");
            firstEmptyRuntimeId = false;
        }
        return;
    }

    profiler->GetApplicationStore()->SetGitMetadata(
        runtimeId,
        repositoryUrl != nullptr ? repositoryUrl : std::string(),
        commitSha != nullptr ? commitSha : std::string()
    );
}


extern "C" void __stdcall FlushProfile()
{
    const auto profiler = CorProfilerCallback::GetInstance();

    if (profiler == nullptr)
    {
        Log::Error("FlushProfile is called BEFORE CLR initialize");
>>>>>>> 2405e4ce
        return;
    }

    if (!profiler->GetClrLifetime()->IsRunning())
    {
        return;
    }
<<<<<<< HEAD
    auto sink = profiler->GetPyroscopePprofSink();
    if (!sink)
    {
        return;
    }
    sink->SetAuthToken(authToken);
}

extern "C" void __stdcall SetPyroscopeBasicAuth(const char* username, const char* password)
{
    auto* const profiler = CorProfilerCallback::GetInstance();

    if (profiler == nullptr)
    {
        Log::Error("SetAuthToken is called BEFORE CLR initialize");
        return;
    }

    if (!profiler->GetClrLifetime()->IsRunning())
    {
        return;
    }
    auto sink = profiler->GetPyroscopePprofSink();
    if (!sink)
    {
        return;
    }
    sink->SetBasicAuth(username, password);
=======

    Log::Debug("FlushProfile called by Managed code");
    profiler->GetSamplesCollector()->Export();
>>>>>>> 2405e4ce
}<|MERGE_RESOLUTION|>--- conflicted
+++ resolved
@@ -137,146 +137,21 @@
     profiler->GetExporter()->SetEndpoint(runtimeId, traceId, endpoint);
 }
 
-<<<<<<< HEAD
-extern "C" void __stdcall SetDynamicTag(const char* key, const char* value)
-=======
 extern "C" void __stdcall SetGitMetadataForApplication(const char* runtimeId, const char* repositoryUrl, const char* commitSha)
->>>>>>> 2405e4ce
-{
-    const auto profiler = CorProfilerCallback::GetInstance();
-
-    if (profiler == nullptr)
-    {
-<<<<<<< HEAD
-        Log::Error("GetPointerToNativeTraceContext is called BEFORE CLR initialize");
-=======
+{
+    const auto profiler = CorProfilerCallback::GetInstance();
+
+    if (profiler == nullptr)
+    {
         Log::Error("SetGitMetadataForApplication is called BEFORE CLR initialize");
->>>>>>> 2405e4ce
-        return;
-    }
-
-    if (!profiler->GetClrLifetime()->IsRunning())
-    {
-        return;
-    }
-
-<<<<<<< HEAD
-    // Engine is active. Get info for current thread.
-    std::shared_ptr<ManagedThreadInfo> pCurrentThreadInfo{};
-    HRESULT hr = profiler->GetManagedThreadList()->TryGetCurrentThreadInfo(pCurrentThreadInfo);
-    if (FAILED(hr))
-    {
-        // There was an error looking up the current thread info:
-        return;
-    }
-
-    pCurrentThreadInfo->GetTags()
-        .Set(key, google::javaprofiler::AsyncRefCountedString(value));
-}
-
-extern "C" void __stdcall ClearDynamicTags()
-{
-    const auto profiler = CorProfilerCallback::GetInstance();
-
-    if (profiler == nullptr)
-    {
-        Log::Error("GetPointerToNativeTraceContext is called BEFORE CLR initialize");
-        return;
-    }
-
-    if (!profiler->GetClrLifetime()->IsRunning())
-    {
-        return;
-    }
-
-    // Engine is active. Get info for current thread.
-    std::shared_ptr<ManagedThreadInfo> pCurrentThreadInfo{};
-    HRESULT hr = profiler->GetManagedThreadList()->TryGetCurrentThreadInfo(pCurrentThreadInfo);
-    if (FAILED(hr))
-    {
-        // There was an error looking up the current thread info:
-        return;
-    }
-    pCurrentThreadInfo->GetTags()
-        .ClearAll();
-}
-
-extern "C" void __stdcall SetCPUTrackingEnabled(bool enabled)
-{
-    auto* const profiler = CorProfilerCallback::GetInstance();
-
-    if (profiler == nullptr)
-    {
-        Log::Error("SetStackSamplerEnabled is called BEFORE CLR initialize");
-        return;
-    }
-
-    if (!profiler->GetClrLifetime()->IsRunning())
-    {
-        return;
-    }
-    profiler->SetStackSamplerEnabled(enabled);
-}
-
-extern "C" void __stdcall SetAllocationTrackingEnabled(bool enabled)
-{
-    auto* const profiler = CorProfilerCallback::GetInstance();
-
-    if (profiler == nullptr)
-    {
-        Log::Error("SetAllocationTrackingEnabled is called BEFORE CLR initialize");
-        return;
-    }
-
-    if (!profiler->GetClrLifetime()->IsRunning())
-    {
-        return;
-    }
-    profiler->SetAllocationTrackingEnabled(enabled);
-}
-
-extern "C" void __stdcall SetContentionTrackingEnabled(bool enabled)
-{
-    auto* const profiler = CorProfilerCallback::GetInstance();
-
-    if (profiler == nullptr)
-    {
-        Log::Error("SetContentionTrackingEnabled is called BEFORE CLR initialize");
-        return;
-    }
-
-    if (!profiler->GetClrLifetime()->IsRunning())
-    {
-        return;
-    }
-    profiler->SetContentionTrackingEnabled(enabled);
-}
-
-extern "C" void __stdcall SetExceptionTrackingEnabled(bool enabled)
-{
-    auto* const profiler = CorProfilerCallback::GetInstance();
-
-    if (profiler == nullptr)
-    {
-        Log::Error("SetExceptionTrackingEnabled is called BEFORE CLR initialize");
-        return;
-    }
-
-    if (!profiler->GetClrLifetime()->IsRunning())
-    {
-        return;
-    }
-    profiler->SetExceptionTrackingEnabled(enabled);
-}
-
-extern "C" void __stdcall SetPyroscopeAuthToken(const char* authToken)
-{
-    auto* const profiler = CorProfilerCallback::GetInstance();
-
-    if (profiler == nullptr)
-    {
-        Log::Error("SetAuthToken is called BEFORE CLR initialize");
-=======
+        return;
+    }
+
+    if (!profiler->GetClrLifetime()->IsRunning())
+    {
+        return;
+    }
+
     static bool firstEmptyRuntimeId = true;
     if (runtimeId == nullptr)
     {
@@ -303,15 +178,155 @@
     if (profiler == nullptr)
     {
         Log::Error("FlushProfile is called BEFORE CLR initialize");
->>>>>>> 2405e4ce
-        return;
-    }
-
-    if (!profiler->GetClrLifetime()->IsRunning())
-    {
-        return;
-    }
-<<<<<<< HEAD
+        return;
+    }
+
+    if (!profiler->GetClrLifetime()->IsRunning())
+    {
+        return;
+    }
+
+    Log::Debug("FlushProfile called by Managed code. Not implemented in Pyroscope.");
+    //profiler->GetSamplesCollector()->Export();
+}
+
+extern "C" void __stdcall SetDynamicTag(const char* key, const char* value)
+{
+    const auto profiler = CorProfilerCallback::GetInstance();
+
+    if (profiler == nullptr)
+    {
+        Log::Error("GetPointerToNativeTraceContext is called BEFORE CLR initialize");
+        return;
+    }
+
+    if (!profiler->GetClrLifetime()->IsRunning())
+    {
+        return;
+    }
+
+    // Engine is active. Get info for current thread.
+    std::shared_ptr<ManagedThreadInfo> pCurrentThreadInfo{};
+    HRESULT hr = profiler->GetManagedThreadList()->TryGetCurrentThreadInfo(pCurrentThreadInfo);
+    if (FAILED(hr))
+    {
+        // There was an error looking up the current thread info:
+        return;
+    }
+
+    pCurrentThreadInfo->GetTags()
+        .Set(key, google::javaprofiler::AsyncRefCountedString(value));
+}
+
+extern "C" void __stdcall ClearDynamicTags()
+{
+    const auto profiler = CorProfilerCallback::GetInstance();
+
+    if (profiler == nullptr)
+    {
+        Log::Error("GetPointerToNativeTraceContext is called BEFORE CLR initialize");
+        return;
+    }
+
+    if (!profiler->GetClrLifetime()->IsRunning())
+    {
+        return;
+    }
+
+    // Engine is active. Get info for current thread.
+    std::shared_ptr<ManagedThreadInfo> pCurrentThreadInfo{};
+    HRESULT hr = profiler->GetManagedThreadList()->TryGetCurrentThreadInfo(pCurrentThreadInfo);
+    if (FAILED(hr))
+    {
+        // There was an error looking up the current thread info:
+        return;
+    }
+    pCurrentThreadInfo->GetTags()
+        .ClearAll();
+}
+
+extern "C" void __stdcall SetCPUTrackingEnabled(bool enabled)
+{
+    auto* const profiler = CorProfilerCallback::GetInstance();
+
+    if (profiler == nullptr)
+    {
+        Log::Error("SetStackSamplerEnabled is called BEFORE CLR initialize");
+        return;
+    }
+
+    if (!profiler->GetClrLifetime()->IsRunning())
+    {
+        return;
+    }
+    profiler->SetStackSamplerEnabled(enabled);
+}
+
+extern "C" void __stdcall SetAllocationTrackingEnabled(bool enabled)
+{
+    auto* const profiler = CorProfilerCallback::GetInstance();
+
+    if (profiler == nullptr)
+    {
+        Log::Error("SetAllocationTrackingEnabled is called BEFORE CLR initialize");
+        return;
+    }
+
+    if (!profiler->GetClrLifetime()->IsRunning())
+    {
+        return;
+    }
+    profiler->SetAllocationTrackingEnabled(enabled);
+}
+
+extern "C" void __stdcall SetContentionTrackingEnabled(bool enabled)
+{
+    auto* const profiler = CorProfilerCallback::GetInstance();
+
+    if (profiler == nullptr)
+    {
+        Log::Error("SetContentionTrackingEnabled is called BEFORE CLR initialize");
+        return;
+    }
+
+    if (!profiler->GetClrLifetime()->IsRunning())
+    {
+        return;
+    }
+    profiler->SetContentionTrackingEnabled(enabled);
+}
+
+extern "C" void __stdcall SetExceptionTrackingEnabled(bool enabled)
+{
+    auto* const profiler = CorProfilerCallback::GetInstance();
+
+    if (profiler == nullptr)
+    {
+        Log::Error("SetExceptionTrackingEnabled is called BEFORE CLR initialize");
+        return;
+    }
+
+    if (!profiler->GetClrLifetime()->IsRunning())
+    {
+        return;
+    }
+    profiler->SetExceptionTrackingEnabled(enabled);
+}
+
+extern "C" void __stdcall SetPyroscopeAuthToken(const char* authToken)
+{
+    auto* const profiler = CorProfilerCallback::GetInstance();
+
+    if (profiler == nullptr)
+    {
+        Log::Error("SetAuthToken is called BEFORE CLR initialize");
+        return;
+    }
+
+    if (!profiler->GetClrLifetime()->IsRunning())
+    {
+        return;
+    }
     auto sink = profiler->GetPyroscopePprofSink();
     if (!sink)
     {
@@ -340,9 +355,4 @@
         return;
     }
     sink->SetBasicAuth(username, password);
-=======
-
-    Log::Debug("FlushProfile called by Managed code");
-    profiler->GetSamplesCollector()->Export();
->>>>>>> 2405e4ce
 }