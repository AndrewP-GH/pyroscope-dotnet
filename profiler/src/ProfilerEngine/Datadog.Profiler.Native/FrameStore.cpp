// Unless explicitly stated otherwise all files in this repository are licensed under the Apache 2 License.
// This product includes software developed at Datadog (https://www.datadoghq.com/). Copyright 2022 Datadog, Inc.

#include "FrameStore.h"

#include "COMHelpers.h"
#include "DebugInfoStore.h"
#include "IConfiguration.h"
#include "Log.h"
#include "OpSysTools.h"

#include "shared/src/native-src/com_ptr.h"
#include "shared/src/native-src/dd_filesystem.hpp"
// namespace fs is an alias defined in "dd_filesystem.hpp"

#define ARRAY_LEN(a) (sizeof(a) / sizeof((a)[0]))

void StrAppend(std::stringstream& builder, const char* str);

void FixGenericSyntax(WCHAR* name);
void FixGenericSyntax(char* name);

PCCOR_SIGNATURE ParseByte(PCCOR_SIGNATURE pbSig, BYTE* pByte);

FrameStore::FrameStore(ICorProfilerInfo4* pCorProfilerInfo, IConfiguration* pConfiguration, IDebugInfoStore* debugInfoStore) :
    _pCorProfilerInfo{pCorProfilerInfo},
    _pDebugInfoStore{debugInfoStore},
    _resolveNativeFrames{pConfiguration->IsNativeFramesEnabled()}
{
}


std::optional<std::pair<HRESULT, FunctionID>> FrameStore::GetFunctionFromIP(uintptr_t instructionPointer)
{
    HRESULT hr;
    FunctionID functionId;

    // On Windows, the call to GetFunctionFromIP can crash:
    // We may end up in a situation where the module containing that symbol was just unloaded.
    // For linux, we do not have solution yet.
#ifdef _WINDOWS
    // Cannot return while in __try/__except (compilation error)
    // We need a flag to know if an access violation exception was raised.
    bool wasAccessViolationRaised = false;
    __try
    {
#endif
        hr = _pCorProfilerInfo->GetFunctionFromIP((LPCBYTE)instructionPointer, &functionId);
#ifdef _WINDOWS
    }
    __except (EXCEPTION_EXECUTE_HANDLER)
    {
        wasAccessViolationRaised = true;
    }

    if (wasAccessViolationRaised)
    {
        return {};
    }
#endif

    return {{hr, functionId}};
}

std::pair<bool, FrameInfoView> FrameStore::GetFrame(uintptr_t instructionPointer)
{
    static const std::string NotResolvedModuleName("NotResolvedModule");
    static const std::string NotResolvedFrame("NotResolvedFrame");
    static const std::string UnloadedModuleName("UnloadedModule");

    std::optional<std::pair<HRESULT, FunctionID>> result = GetFunctionFromIP(instructionPointer);

    if (!result.has_value())
    {
        // we still want a frame to display a good'ish callstack shape
        return {true, {UnloadedModuleName, NotResolvedFrame, "", 0}};
    }

    auto const& [hr, functionId] = result.value();

    if (SUCCEEDED(hr))
    {
        auto frameInfo = GetManagedFrame(functionId);
        return {true, frameInfo};
    }
    else
    {
        if (!_resolveNativeFrames)
        {
            return {false, {NotResolvedModuleName, NotResolvedFrame, "", 0}};
        }

        auto [moduleName, frame] = GetNativeFrame(instructionPointer);
        return {true, {moduleName, frame, "", 0}};
    }
}

// It should be possible to use dbghlp.dll on Windows (and something else on Linux?)
// to get function name + offset
// see https://docs.microsoft.com/en-us/windows/win32/api/dbghelp/nf-dbghelp-symfromaddr for more details
// However, today, no symbol resolution is done; only the module implementing the function is provided
std::pair<std::string_view, std::string_view> FrameStore::GetNativeFrame(uintptr_t instructionPointer)
{
//    static const std::string UnknownNativeFrame("|lm:Unknown-Native-Module |ns:NativeCode |ct:Unknown-Native-Module |fn:Function");
    static const std::string UnknownNativeFrame("NativeCode!Unknown-Native-Module");
    static const std::string UnknowNativeModule = "Unknown-Native-Module";

    auto moduleName = OpSysTools::GetModuleName(reinterpret_cast<void*>(instructionPointer));
    if (moduleName.empty())
    {
        return {UnknowNativeModule, UnknownNativeFrame};
    }

    {
        std::lock_guard<std::mutex> lock(_nativeLock);

        auto it = _framePerNativeModule.find(moduleName);
        if (it != _framePerNativeModule.cend())
        {
            return {it->first, it->second};
        }
    }

    // moduleName contains the full path: keep only the filename
    auto moduleFilename = fs::path(moduleName).filename().string();
    std::stringstream builder;
//    builder << "|lm:" << moduleFilename << " |ns:NativeCode |ct:" << moduleFilename << " |fn:Function";
    builder << "NativeCode!" << moduleFilename;

    {
        std::lock_guard<std::mutex> lock(_nativeLock);
        // emplace returns a pair<iterator, bool>. It returns false if the element was already there
        // we use the iterator (first element of the pair) to get a reference to the key and the value
        auto [it, _] = _framePerNativeModule.emplace(std::move(moduleName), builder.str());
        return {it->first, it->second};
    }
}

FrameInfoView FrameStore::GetManagedFrame(FunctionID functionId)
{
    {
        std::lock_guard<std::mutex> lock(_methodsLock);

        // Look into the cache first
        auto element = _methods.find(functionId);
        if (element != _methods.end())
        {
            return element->second;
        }
    }

    // Get the method generic parameters if any + metadata token + class ID + module ID
    // Next, get the method name et type token from metadata API
    // Finally, get the type/namespace names
    mdToken mdTokenFunc;
    ClassID classId;
    ModuleID moduleId;
    std::unique_ptr<ClassID[]> genericParameters;
    ULONG32 genericParametersCount;
    if (!GetFunctionInfo(functionId, mdTokenFunc, classId, moduleId, genericParametersCount, genericParameters))
    {
        return {UnknownManagedAssembly, UnknownManagedFrame, {}, 0};
    }

    // Use metadata API to get method name
    ComPtr<IMetaDataImport2> pMetadataImport;
    if (!GetMetadataApi(moduleId, functionId, pMetadataImport))
    {
        return {UnknownManagedAssembly, UnknownManagedFrame, {}, 0};
    }

    // method name is resolved first because we also get the mdDefToken of its class
    auto [methodName, methodGenericParameters, mdTokenType] = GetMethodName(functionId, pMetadataImport.Get(), mdTokenFunc, genericParametersCount, genericParameters.get());
    if (methodName.empty())
    {
        return {UnknownManagedAssembly, UnknownManagedFrame, {}, 0};
    }

    // get the method signature
     std::string signature = GetMethodSignature(_pCorProfilerInfo, pMetadataImport.Get(), mdTokenType, functionId, mdTokenFunc);

    // get type related description (assembly, namespace and type name)
    // look into the cache first
    TypeDesc* pTypeDesc = nullptr;  // if already in the cache
    TypeDesc typeDesc;              // if needed to be built from a given classId
<<<<<<< HEAD
    bool isEncoded = false;
    bool typeInCache = GetCachedTypeDesc(classId, pTypeDesc, isEncoded);
=======

    bool typeInCache = GetCachedTypeDesc(classId, pTypeDesc);
>>>>>>> 2405e4ce
    // TODO: would it be interesting to have a (moduleId + mdTokenDef) -> TypeDesc cache for the non cached generic types?

    if (!typeInCache)
    {
        // try to get the type description
        if (!BuildTypeDesc(pMetadataImport.Get(), classId, moduleId, mdTokenType, typeDesc, false, nullptr))
        {
            // This should never happen but in case it happens, we cache the module/frame value.
            // It's safe to cache, because there is no reason that the next calls to
            // BuildTypeDesc will succeed.

            std::lock_guard<std::mutex> lock(_methodsLock);
            auto& value = _methods[functionId];
<<<<<<< HEAD
            value = {UnknownManagedAssembly, UnknownManagedType + "." + std::move(methodName), "", 0};
=======
            std::stringstream builder;
            builder << UnknownManagedType << " |fn:" << std::move(methodName) << " |fg:" << std::move(methodGenericParameters) << " |sg:" << std::move(signature);
            value = {UnknownManagedAssembly, builder.str(), "", 0};
>>>>>>> 2405e4ce
            return value;
        }

        pTypeDesc = &typeDesc;
    }

    // build the frame from assembly, namespace, type and method names
    std::stringstream builder;
<<<<<<< HEAD
    builder << typeDesc.Namespace << "!" << typeDesc.Type << "." << methodName;
=======
    if (!pTypeDesc->Assembly.empty())
    {
        builder << "|lm:" << pTypeDesc->Assembly;
    }
    builder << " |ns:" << pTypeDesc->Namespace;
    builder << " |ct:" << pTypeDesc->Type;
    builder << " |cg:" << pTypeDesc->Parameters;
    builder << " |fn:" << methodName;
    builder << " |fg:" << methodGenericParameters;
    builder << " |sg:" << signature;
>>>>>>> 2405e4ce

    auto debugInfo = _pDebugInfoStore->Get(moduleId, mdTokenFunc);

    std::string managedFrame = builder.str();

    {
        std::lock_guard<std::mutex> lock(_methodsLock);

        // store it into the function cache and return an iterator to the stored elements
        auto [it, _] = _methods.emplace(functionId, FrameInfo{pTypeDesc->Assembly, managedFrame, debugInfo.File, debugInfo.StartLine});
        // first is the key, second is the associated value
        return it->second;
    }
}

bool FrameStore::GetTypeName(ClassID classId, std::string& name)
{
    TypeDesc* pTypeDesc = nullptr;
    if (!GetTypeDesc(classId, pTypeDesc))
    {
        return false;
    }

    if (pTypeDesc->Namespace.empty())
    {
        name = pTypeDesc->Type;
    }
    else
    {
        name = pTypeDesc->Namespace + "." + pTypeDesc->Type;
    }

    // generic and array if any
    if (!pTypeDesc->Parameters.empty())
    {
        name += pTypeDesc->Parameters;
    }

    return true;
}

// FOR ALLOCATIONS RECORDER ONLY
//
// This method is supposed to return a string_view over a string in the types cache
// It is used by the allocations recorder to avoid duplicating type name strings
// For example if 4 instances of MyType are allocated, the string_view for these 4 allocations
// will point to the same "MyType" string.
// This is why it is needed to get a pointer to the TypeDesc held by the cache
bool FrameStore::GetTypeName(ClassID classId, std::string_view& name)
{
    std::lock_guard<std::mutex> lock(_fullTypeNamesLock);

    auto typeEntry = _fullTypeNames.find(classId);
    if (typeEntry != _fullTypeNames.end())
    {
        // ensure that the string_view is pointing to the string in the cache
        name = {typeEntry->second.data(), typeEntry->second.size()};
        return true;
    }

    TypeDesc* pTypeDesc = nullptr;
    if (!GetTypeDesc(classId, pTypeDesc))
    {
        return false;
    }

    // ensure that the string_view is pointing to the string in the cache
    auto& entry = _fullTypeNames[classId];
    entry = pTypeDesc->Type + pTypeDesc->Parameters;
    name = {entry.data(), entry.size()};

    return true;
}

bool FrameStore::GetCachedTypeDesc(ClassID classId, TypeDesc*& typeDesc)
{
    if (classId != 0)
    {
        std::lock_guard<std::mutex> lock(_typesLock);

        auto typeEntry = _types.find(classId);
        if (typeEntry != _types.end())
        {
            typeDesc = &typeEntry->second;
            return true;
        }
    }

    return false;
}

void AppendArrayRank(std::string& arrayBuilder, ULONG rank)
{
    if (rank == 1)
    {
        arrayBuilder = "[]" + arrayBuilder;
    }
    else
    {
        std::stringstream builder;
        builder << "[";
        for (size_t i = 0; i < rank - 1; i++)
        {
            builder << ",";
        }
        builder << "]";

        arrayBuilder = builder.str() + arrayBuilder;
    }
}

bool FrameStore::GetTypeDesc(ClassID classId, TypeDesc*& pTypeDesc)
{
    // get type related description (assembly, namespace and type name)
    // look into the cache first
    bool typeInCache = GetCachedTypeDesc(classId, pTypeDesc);
    // TODO: would it be interesting to have a (moduleId + mdTokenDef) -> TypeDesc cache for the non cached generic types?

    if (!typeInCache)
    {
        ClassID originalClassId = classId;

        // deal with class[]/[,...,]
        // read https://learn.microsoft.com/en-us/dotnet/framework/unmanaged-api/profiling/icorprofilerinfo-isarrayclass-method for more details
        bool isArray = false;
        std::string arrayBuilder;

        CorElementType baseElementType;
        ClassID itemClassId;
        ULONG rank = 0;
        if (_pCorProfilerInfo->IsArrayClass(classId, &baseElementType, &itemClassId, &rank) == S_OK)
        {
            classId = itemClassId;
            isArray = true;
            AppendArrayRank(arrayBuilder, rank);

            // in case of matrices, it is needed to look for the last "good" item class ID
            // because all others might be array of array of ...
            for (size_t i = 0; i < rank; i++)
            {
                HRESULT hr = _pCorProfilerInfo->IsArrayClass(classId, &baseElementType, &itemClassId, &rank);
                if ((hr == S_FALSE) || FAILED(hr))
                {
                    itemClassId = classId;

                    break;
                }

                AppendArrayRank(arrayBuilder, rank);
                classId = itemClassId;
            }
        }

        ModuleID moduleId;
        mdTypeDef typeDefToken;
        INVOKE(_pCorProfilerInfo->GetClassIDInfo(classId, &moduleId, &typeDefToken));

        // for some types, it is not possible to find the moduleId ???  --> could be arrays...
        if (moduleId == 0)
        {
            INVOKE(_pCorProfilerInfo->GetClassIDInfo2(classId, &moduleId, &typeDefToken, nullptr, 0, nullptr, nullptr));
        }

        ComPtr<IMetaDataImport2> metadataImport;
        INVOKE_INFO(_pCorProfilerInfo->GetModuleMetaData(moduleId, ofRead, IID_IMetaDataImport2, reinterpret_cast<IUnknown**>(metadataImport.GetAddressOf())));

        // try to get the type description
        TypeDesc typeDesc;
        if (!BuildTypeDesc(metadataImport.Get(), classId, moduleId, typeDefToken, typeDesc, isArray, arrayBuilder.c_str()))
        {
            return false;
        }

        if (originalClassId != 0)
        {
            std::lock_guard<std::mutex> lock(_typesLock);

            // it is possible that another thread already added the type description while we were building it
            auto typeEntry = _types.find(originalClassId);
            if (typeEntry != _types.end())
            {
                pTypeDesc = &typeEntry->second;
                return true;
            }

            pTypeDesc = &(_types[originalClassId] = typeDesc);
        }
        else
        {
            // TODO: check the number of times this happens because a TypeDefs has been constructed but
            // it is not possible to return a pointer to it (the object is on the stack)!!!
            return false;
        }
    }

    return true;
}

// More explanations in https://chnasarre.medium.com/dealing-with-modules-assemblies-and-types-with-clr-profiling-apis-a7522a5abaa9?source=friends_link&sk=3e010ab991456db0394d4cca29cb8cb2
bool FrameStore::BuildTypeDesc(
    IMetaDataImport2* pMetadataImport,
    ClassID classId,
    ModuleID moduleId,
    mdTypeDef mdTokenType,
    TypeDesc& typeDesc,
    bool isArray,
    const char* arraySuffix)
{
    // 1. Get the assembly from the module
    if (!GetAssemblyName(_pCorProfilerInfo, moduleId, typeDesc.Assembly))
    {
        return false;
    }

    // 2. Look for the type name including namespace (need to take into account nested types and generic types)
    auto [ns, ct, cg] = GetManagedTypeName(_pCorProfilerInfo, pMetadataImport, moduleId, classId, mdTokenType, isArray, arraySuffix);
    typeDesc.Namespace = ns;
    typeDesc.Type = ct;
    typeDesc.Parameters = cg;

    return true;
}

bool FrameStore::GetFunctionInfo(
    FunctionID functionId,
    mdToken& mdTokenFunc,
    ClassID& classId,
    ModuleID& moduleId,
    ULONG32& genericParametersCount,
    std::unique_ptr<ClassID[]>& genericParameters)
{
    // Call GetFunctionInfo2 to get the method's class and module, its metadata token, and
    // its generic type parameters if any
    //
    // Note that the class ID may be 0 in the case of a generic type with at least 1 reference type as parameter.
    // The solution is to use metadata API to rebuild the un-instanciated definition of the generic type:
    //    class MyClass<K, V>  --> MyClass<K, V>
    // Note: it is not possible to get more details about K and V types so the ct: recursive syntax cannot be used
    //       and the name will be "ct:MyClass<K, V>"
    //
    // Even when class ID is 0, the generic parameters of the method (not the type) are still available
    // and typeArgsCount should not be 0.
    //
    // Unlike what the GetClassIDInfo2 documentation states, GetFunctionInfo2 must always be called
    // with 0 as number of arguments to get the real generic parameters count
    // https://docs.microsoft.com/en-us/dotnet/framework/unmanaged-api/profiling/icorprofilerinfo2-getfunctioninfo2-method
    //

    // GetFunctionInfo2 is called with 0 to get the actual number of the method generic parameters
    HRESULT hr = _pCorProfilerInfo->GetFunctionInfo2(
        functionId,
        (COR_PRF_FRAME_INFO)(nullptr), /* clrFrameInfo */
        &classId,
        &moduleId,
        &mdTokenFunc,
        0,
        &genericParametersCount,
        nullptr);

    if (FAILED(hr))
    {
        classId = 0;
        moduleId = 0;
        mdTokenFunc = 0;
        genericParameters = nullptr;
        genericParametersCount = 0;
        return false;
    }

    if (genericParametersCount > 0)
    {
        // in case of generic function, it's time to allocate the array
        // that will receive the ClassID for each generic parameter
        genericParameters = std::make_unique<ClassID[]>(genericParametersCount); // move
        hr = _pCorProfilerInfo->GetFunctionInfo2(
            functionId,
            (COR_PRF_FRAME_INFO)(nullptr), /* clrFrameInfo */
            nullptr,                       //
            nullptr,                       // these parameters have already been retrieved in the first call
            nullptr,                       //
            genericParametersCount,
            &genericParametersCount,
            genericParameters.get());

        if (FAILED(hr))
        {
            // This is not supposed to happen but just in case, since generic parameters are not available,
            // let's say that this is not a generic function
            genericParameters = nullptr;
            genericParametersCount = 0;

            return false;
        }
    }

    return true;
}

bool FrameStore::GetMetadataApi(ModuleID moduleId, FunctionID functionId, ComPtr<IMetaDataImport2>& pMetadataImport)
{
    HRESULT hr = _pCorProfilerInfo->GetModuleMetaData(moduleId, CorOpenFlags::ofRead, IID_IMetaDataImport2, reinterpret_cast<IUnknown**>(pMetadataImport.GetAddressOf()));
    if (FAILED(hr))
    {
        Log::Debug("GetModuleMetaData() failed with HRESULT = ", HResultConverter::ToStringWithCode(hr));
        mdToken mdTokenFunc; // not used
        hr = _pCorProfilerInfo->GetTokenAndMetaDataFromFunction(
            functionId, IID_IMetaDataImport2, reinterpret_cast<IUnknown**>(pMetadataImport.GetAddressOf()), &mdTokenFunc);
        if (FAILED(hr))
        {
            Log::Debug("GetTokenAndMetaDataFromFunction() failed with HRESULT = ", HResultConverter::ToStringWithCode(hr));
            return false;
        }
    }

    return true;
}

std::tuple<std::string, std::string, mdTypeDef> FrameStore::GetMethodName(
    FunctionID functionId,
    IMetaDataImport2* pMetadataImport,
    mdMethodDef mdTokenFunc,
    ULONG32 genericParametersCount,
    ClassID* genericParameters)
{
    auto [methodName, mdTokenType] = GetMethodNameFromMetadata(pMetadataImport, mdTokenFunc);
    if ((methodName.empty()) || (genericParametersCount == 0))
    {
        return std::make_tuple(std::move(methodName), std::string(), mdTokenType);
    }

    // Get generic parameters if any
    //
    // bool LongGenericParameterList<MT1, MT2, MT3, MT4, MT5, MT6, MT7, MT8>(K key, out V val)
    // called as: LongGenericParameterList<byte, bool, bool, bool, string, bool, bool, bool>(i, out _)
    // -->
    // |fn:LongGenericParameterList |fg:<System.Byte, System.Boolean, System.Boolean, System.Boolean, T5, System.Boolean, System.Boolean, System.Boolean>
    // since string is a reference type, the __canon implementation is used and we can't know it is a string
    // --> this is why T5 (from the metadata) is used
    std::stringstream builder;
    builder << "<";
    for (ULONG32 i = 0; i < genericParametersCount; i++)
    {
        auto [ns, typeName] = GetManagedTypeName(_pCorProfilerInfo, genericParameters[i]);

        // deal with System.__Canon case
        if (typeName == "__Canon")
        {
<<<<<<< HEAD
            builder << "!T" << i;
        }
        else // normal namespace.type case
        {
            builder << ns << "!" << typeName;
=======
            builder << "T" << i;
        }
        else // normal namespace.type case
        {
            if (!ns.empty())
            {
                builder << ns;
            }

            builder << "." << typeName;
>>>>>>> 2405e4ce
        }

        if (i < genericParametersCount - 1)
        {
            builder << ", ";
        }
    }
    builder << ">";

    return std::make_tuple(methodName, builder.str(), mdTokenType);
}

bool FrameStore::GetAssemblyName(ICorProfilerInfo4* pInfo, ModuleID moduleId, std::string& assemblyName)
{
    assemblyName = std::string("");

    AssemblyID assemblyId;
    INVOKE(pInfo->GetModuleInfo(moduleId, nullptr, 0, nullptr, nullptr, &assemblyId));

    // 2 steps way to get the assembly name (get the buffer size first and then fill it up with the name)
    ULONG nameCharCount = 0;
    INVOKE(pInfo->GetAssemblyInfo(assemblyId, nameCharCount, &nameCharCount, nullptr, nullptr, nullptr));

    auto buffer = std::make_unique<WCHAR[]>(nameCharCount);
    INVOKE(pInfo->GetAssemblyInfo(assemblyId, nameCharCount, &nameCharCount, buffer.get(), nullptr, nullptr));

    // convert from UTF16 to UTF8
    assemblyName = shared::ToString(buffer.get());
    return true;
}

// Remove `xx at the end of the given string
// ex: List`1 --> List
void FrameStore::FixTrailingGeneric(WCHAR* name)
{
    ULONG currentCharPos = 0;
    while (name[currentCharPos] != WStr('\0'))
    {
        if (name[currentCharPos] == WStr('`'))
        {
            // skip `xx
            name[currentCharPos] = WStr('\0');
            return; // this is a generic type
        }
        currentCharPos++;
    }

    // this is not a generic type
}

std::string FrameStore::GetTypeNameFromMetadata(IMetaDataImport2* pMetadata, mdTypeDef mdTokenType)
{
    ULONG nameCharCount = 0;
    HRESULT hr = pMetadata->GetTypeDefProps(mdTokenType, nullptr, 0, &nameCharCount, nullptr, nullptr);
    if (FAILED(hr))
    {
        return std::string("");
    }

    auto buffer = std::make_unique<WCHAR[]>(nameCharCount);
    hr = pMetadata->GetTypeDefProps(mdTokenType, buffer.get(), nameCharCount, &nameCharCount, nullptr, nullptr);
    if (FAILED(hr))
    {
        return std::string("");
    }

    auto pBuffer = buffer.get();
    FixTrailingGeneric(pBuffer);

    // convert from UTF16 to UTF8
    return shared::ToString(pBuffer);
}

std::pair<std::string, std::string> FrameStore::GetTypeWithNamespace(IMetaDataImport2* pMetadata, mdTypeDef mdTokenType)
{
    mdTypeDef mdEnclosingType = 0;
    HRESULT hr = pMetadata->GetNestedClassProps(mdTokenType, &mdEnclosingType);
    bool isNested = SUCCEEDED(hr) && pMetadata->IsValidToken(mdEnclosingType);

    std::string enclosingType;
    std::string ns;
    if (isNested)
    {
        std::tie(ns, enclosingType) = GetTypeWithNamespace(pMetadata, mdEnclosingType);
    }

    // Get type name
    // Note: in case of nested type (i.e. type defined in another type), the namespace is not present in the name
    auto typeName = GetTypeNameFromMetadata(pMetadata, mdTokenType);
    if (typeName.empty())
    {
        // TODO: check if this is what we really want
        typeName = "?";
    }

    if (isNested)
    {
        return std::make_pair(std::move(ns), enclosingType + "." + typeName);
    }
    else
    {
        // the namespace is only given for a non nested type
        // --> look for the last '.': what is after is the type name and what is before is the namespace
        std::string separated;

        auto const pos = typeName.find_last_of('.');
        if (pos == std::string::npos)
        {
            // no namespace
            return std::make_pair("", std::move(typeName));
        }

        // need to split to get the namespace and type name
        return std::make_pair(typeName.substr(0, pos), typeName.substr(pos + 1));
    }
}

std::vector<std::string> GetGenericTypeParameters(IMetaDataImport2* pMetadata, mdTypeDef mdTokenType)
{
    std::vector<std::string> parameters;

        // Get all generic parameters definition (ex: "{|ct:K, |ct:V}" for Dictionary<K,V>)
    // --> need to iterate on the generic arguments definition with metadata API
    HCORENUM hEnum = nullptr;

    // NOTE: unlike other COM iterators, it is not possible to get the real count in a first call
    //       and then allocate to get them all in a second call.
    //       128 type parameters sounds more than enough: no need to detect the case where 128
    //       were retrieved and add ... before >
    const ULONG MaxGenericParametersCount = 128;
    ULONG genericParamsCount = MaxGenericParametersCount;
    mdGenericParam genericParams[MaxGenericParametersCount];
    HRESULT hr = pMetadata->EnumGenericParams(&hEnum, mdTokenType, genericParams, MaxGenericParametersCount, &genericParamsCount);

    if (hr == S_OK)  // S_FALSE is return if there is no generic parameters
    {
        WCHAR paramName[64];
        ULONG paramNameLen = 64;

        for (size_t currentParam = 0; currentParam < genericParamsCount; currentParam++)
        {
            ULONG index;
            DWORD flags;
            hr = pMetadata->GetGenericParamProps(genericParams[currentParam], &index, &flags, nullptr, nullptr, paramName, paramNameLen, &paramNameLen);
            if (SUCCEEDED(hr))
            {
                // need to convert from UTF16 to UTF8
                parameters.push_back(shared::ToString(paramName));
            }
            else
            {
                // this should never happen if the enum succeeded: no need to count the parameters
                parameters.push_back("T");
            }

        }
        pMetadata->CloseEnum(hEnum);
    }

    return parameters;
}

std::string FrameStore::FormatGenericTypeParameters(IMetaDataImport2* pMetadata, mdTypeDef mdTokenType)
{
    std::stringstream builder;
    builder << "<";

    // Get all generic parameters definition (ex: "{K, V}" for Dictionary<K,V>)
    // --> need to iterate on the generic arguments definition with metadata API
    std::vector<std::string> parameters = GetGenericTypeParameters(pMetadata, mdTokenType);
    size_t genericParamsCount = parameters.size();
    for (size_t currentParam = 0; currentParam < genericParamsCount; currentParam++)
    {
        builder << parameters[currentParam];

        if (currentParam < genericParamsCount - 1)
        {
            builder << ", ";
        }
    }
    builder << ">";

    return builder.str();
}

void FrameStore::ConcatUnknownGenericType(std::stringstream& builder)
{
    builder << "T";
}

std::string FrameStore::FormatGenericParameters(
    ICorProfilerInfo4* pInfo,
    ULONG32 numGenericTypeArgs,
    ClassID* genericTypeArgs)
{
    std::stringstream builder;
    builder << "<";

    for (size_t currentGenericArg = 0; currentGenericArg < numGenericTypeArgs; currentGenericArg++)
    {
        ClassID argClassId = genericTypeArgs[currentGenericArg];
        if (argClassId == 0)
        {
            ConcatUnknownGenericType(builder);
        }
        else
        {
            ModuleID argModuleId;
            mdTypeDef mdType;
            HRESULT hr = pInfo->GetClassIDInfo2(argClassId, &argModuleId, &mdType, nullptr, 0, nullptr, nullptr);
            if (FAILED(hr))
            {
                ConcatUnknownGenericType(builder);
            }
            else
            {
                ComPtr<IMetaDataImport2> pMetadata;
                hr = pInfo->GetModuleMetaData(argModuleId, ofRead, IID_IMetaDataImport2, reinterpret_cast<IUnknown**>(pMetadata.GetAddressOf()));
                if (FAILED(hr))
                {
                    ConcatUnknownGenericType(builder);
                }
                else
                {
                    auto [ns, ct, cg] = GetManagedTypeName(pInfo, pMetadata.Get(), argModuleId, argClassId, mdType, false, nullptr);
                    if (ns.empty())
                    {
                        builder << ct;
                    }
                    else
                    {
<<<<<<< HEAD
                        if (ns.empty())
                        {
                            builder << ct;
                        }
                        else
                        {
                            builder << ns << "!" << ct;
                        }
=======
                        builder << ns << "." << ct;
>>>>>>> 2405e4ce
                    }
                }
            }
        }

        if (currentGenericArg < numGenericTypeArgs - 1)
        {
            builder << ", ";
        }
    }

    builder << ">";

    return builder.str();
}

// for a given classId/mdTypeDef, get:
//      the namespace (if any)
//      outer types (if any) without generic information
//      inner type with generic information (if any)
std::tuple<std::string, std::string, std::string> FrameStore::GetManagedTypeName(
    ICorProfilerInfo4* pInfo,
    IMetaDataImport2* pMetadata,
    ModuleID moduleId,
    ClassID classId,
    mdTypeDef mdTokenType,
    bool isArray,
    const char* arraySuffix)
{
    auto [ns, typeName] = GetTypeWithNamespace(pMetadata, mdTokenType);
    // we have everything we need if not a generic type

    // if classId == 0 (i.e. one generic parameter is a reference type), no way to get the exact generic parameters
    // but we can get the original generic parameter type definition (i.e. "T" instead of "string")
    if (classId == 0)
    {
        // concat the generic parameter types from metadata based on mdTokenType
        auto genericParameters = FormatGenericTypeParameters(pMetadata, mdTokenType);

        if (isArray)
        {
            return std::make_tuple(std::move(ns), typeName, genericParameters + arraySuffix);
        }
        else
        {
            return std::make_tuple(std::move(ns), typeName, genericParameters);
        }
    }

    // figure out the instanciated generic parameters if any
    mdTypeDef mdType;
    ClassID parentClassId; // useful if we need parent type
    ULONG32 numGenericTypeArgs = 0;

    HRESULT hr = pInfo->GetClassIDInfo2(classId, nullptr, &mdType, &parentClassId, 0, &numGenericTypeArgs, nullptr);
    if (FAILED(hr))
    {
        // this happens when the given classId is 0 so should not occur
        if (isArray)
        {
            return std::make_tuple(std::move(ns), std::move(typeName), arraySuffix);
        }

        return std::make_tuple(std::move(ns), std::move(typeName), std::string());
    }

    // nothing else to do if not a generic
    if (FAILED(hr) || (numGenericTypeArgs == 0))
    {
        if (isArray)
        {
            return std::make_tuple(std::move(ns), std::move(typeName), arraySuffix);
        }

        return std::make_tuple(std::move(ns), std::move(typeName), std::string());
    }

    // list generic parameters
    auto genericTypeArgs = std::make_unique<ClassID[]>(numGenericTypeArgs);
    hr = pInfo->GetClassIDInfo2(classId, nullptr, &mdType, &parentClassId, numGenericTypeArgs, &numGenericTypeArgs, genericTypeArgs.get());
    if (FAILED(hr))
    {
        // why would it fail?
        assert(SUCCEEDED(hr));

        if (isArray)
        {
            return std::make_tuple(std::move(ns), std::move(typeName), arraySuffix);
        }

        return std::make_tuple(std::move(ns), std::move(typeName), std::string()); // should "<>" be added anyway?
    }

    // concat the generic parameter types
    auto genericParameters = FormatGenericParameters(pInfo, numGenericTypeArgs, genericTypeArgs.get());

    if (isArray)
    {
        return std::make_tuple(std::move(ns), std::move(typeName), genericParameters + arraySuffix);
    }
    else
    {
        return std::make_tuple(std::move(ns), std::move(typeName), std::move(genericParameters));
    }
}

std::pair<std::string, mdTypeDef> FrameStore::GetMethodNameFromMetadata(IMetaDataImport2* pMetadataImport, mdMethodDef mdTokenFunc)
{
    // get the method name
    ULONG nameCharCount = 0;
    HRESULT hr = pMetadataImport->GetMethodProps(mdTokenFunc, nullptr, nullptr, 0, &nameCharCount, nullptr, nullptr, nullptr, nullptr, nullptr);
    if (FAILED(hr))
    {
        return std::make_pair(std::string(), mdTokenNil);
    }

    auto buffer = std::make_unique<WCHAR[]>(nameCharCount);
    mdTypeDef mdTokenType;

    hr = pMetadataImport->GetMethodProps(mdTokenFunc, &mdTokenType, buffer.get(), nameCharCount, &nameCharCount, nullptr, nullptr, nullptr, nullptr, nullptr);
    if (FAILED(hr))
    {
        return std::make_pair(std::string(), mdTokenNil);
    }

    // convert from UTF16 to UTF8
    return std::make_pair(shared::ToString(buffer.get()), mdTokenType);
}

std::string FrameStore::GetMethodSignature(ICorProfilerInfo4* pInfo, IMetaDataImport2* pMetaData, mdTypeDef mdTokenType, FunctionID functionId, mdMethodDef mdTokenFunc)
{
    PCCOR_SIGNATURE pSigBlob;
    ULONG blobSize, attributes;
    DWORD flags;
    ULONG codeRva;

    // get the coded signature from metadata
    HRESULT hr = pMetaData->GetMethodProps(mdTokenFunc, nullptr, nullptr, 0, nullptr, &attributes, &pSigBlob, &blobSize, &codeRva, &flags);
    if (FAILED(hr))
    {
        return "(?)";
    }

    // read https://chnasarre.medium.com/decyphering-method-signature-with-clr-profiling-api-8328a72a216e for more details
    ULONG elementType;
    ULONG callConv;
    std::stringstream builder;

    // get the calling convention
    pSigBlob += CorSigUncompressData(pSigBlob, &callConv);

    ULONG argCount = 0;
    ClassID classId = 0;
    // for generic support
    std::unique_ptr<ClassID[]> methodTypeArgs = nullptr;
    ULONG genericArgCount = 0;
    UINT32 methodTypeArgCount = 0;
    std::vector<std::string> classTypeArgs;

    if ((callConv & IMAGE_CEE_CS_CALLCONV_GENERIC) != 0)
    {
        ModuleID moduleId;

        //
        // Grab the generic type argument count
        //
        pSigBlob += CorSigUncompressData(pSigBlob, &genericArgCount);

        // get the generic details for the function
        methodTypeArgs = std::make_unique<ClassID[]>(genericArgCount);
        hr = pInfo->GetFunctionInfo2(functionId, (COR_PRF_FRAME_INFO)NULL, &classId, &moduleId, NULL, genericArgCount, &methodTypeArgCount, methodTypeArgs.get());
        assert(FAILED(hr) || (genericArgCount == methodTypeArgCount));
        if (FAILED(hr))
        {
            methodTypeArgs = nullptr;
        }
    }

    // Get the generic details for the type implementing the function
    // In case of generic with a reference type parameter, classId will be null:
    // --> get type name from metadata to match the types name shown for the type
    if (classId == 0)
    {
        classTypeArgs = GetGenericTypeParameters(pMetaData, mdTokenType);
    }

    //
    // Grab the argument count
    //
    pSigBlob += CorSigUncompressData(pSigBlob, &argCount);

    //
    // Get the return type
    //
    mdToken returnTypeToken;
    std::stringstream returnTypeBuilder; // it is not used today
    pSigBlob = ParseElementType(pMetaData, pSigBlob, classTypeArgs, methodTypeArgs.get(), &elementType, returnTypeBuilder, &returnTypeToken);
    // if the return type returned back empty, should correspond to "void"
    // NOTE: elementType should be ELEMENT_TYPE_VOID in that case

    if (argCount == 0)
    {
        return "()";
    }


    // To get the parameters types and name, it is needed to:
    // - decypher the function binary blob signature to get each parameter type
    // - fetch each parameter properties to get its name
    // NOTE: in case of non static method, the implicit 'this' parameter is not part of the parameters
    //       neither in the signature nor in the metadata enumeration EnumParams
    hr = S_OK;
    HCORENUM hEnum = 0;
    ULONG paramCount;

    // Note: calling EnumParams with NULL, 0 to get the size does not seem to work
    //       so rely on the count provided by the blob
    auto paramDefs = std::make_unique<mdParamDef[]>(argCount);
    hr = pMetaData->EnumParams(&hEnum, mdTokenFunc, paramDefs.get(), argCount, &paramCount);
    pMetaData->CloseEnum(hEnum);

    ULONG pos;
    WCHAR name[260];
    ULONG length;

    DWORD bIsValueType;
    builder << "(";
    for (ULONG i = 0;
         (SUCCEEDED(hr) && (pSigBlob != NULL) && (i < (argCount)));
         i++)
    {
        // get the parameter name
        hr = pMetaData->GetParamProps(paramDefs[i], NULL, &pos, name, ARRAY_LEN(name) - 1, &length, &attributes, &bIsValueType, NULL, NULL);
        // note that we need to convert from WCHAR* to char* for the name

        // get the parameter type
        //
        // In case of generic function, get the type details from the runtime and not from the metadata
        // We don't know in advance which parameter is a generic parameter and this is given by elementType == MVAR
        mdToken parameterTypeToken = mdTypeDefNil;
        std::stringstream parameterBuilder;
        pSigBlob = ParseElementType(pMetaData, pSigBlob, classTypeArgs, methodTypeArgs.get(), &elementType, parameterBuilder, &parameterTypeToken);
        builder << parameterBuilder.str();

        builder << " ";
        // convert from UTF16 to UTF8
        builder << shared::ToString(name);

        if (i < argCount - 1)
        {
            builder << ", ";
        }
    }
    builder << ")";

    return builder.str();
}

std::pair<std::string, std::string> FrameStore::GetManagedTypeName(ICorProfilerInfo4* pInfo, ClassID classId)
{
    // only get the type name (no generic)
    ModuleID moduleId;
    mdTypeDef mdTypeToken;
    HRESULT hr = pInfo->GetClassIDInfo(classId, &moduleId, &mdTypeToken);
    if (FAILED(hr))
    {
        return std::make_pair("", "T");
    }

    IMetaDataImport2* pMetadata;
    hr = pInfo->GetModuleMetaData(moduleId, ofRead, IID_IMetaDataImport2, reinterpret_cast<IUnknown**>(&pMetadata));
    if (FAILED(hr))
    {
        return std::make_pair("", "T");
    }

    std::string typeName = GetTypeNameFromMetadata(pMetadata, mdTypeToken);
    pMetadata->Release();
    if (typeName.empty())
    {
        return std::make_pair("", "T");
    }

    // look for the namespace
    auto const pos = typeName.find_last_of('.');
    if (pos == std::string::npos)
    {
        // no namespace
        return std::make_pair("", std::move(typeName));
    }

    // need to split to get the namespace and type name
    return std::make_pair(typeName.substr(0, pos), typeName.substr(pos + 1));
}

// use Peter Sollich way in ClrProfiler to parse the binary signature
// https://github.com/microsoftarchive/clrprofiler/blob/master/CLRProfiler/profilerOBJ/ProfilerInfo.cpp#L1838
PCCOR_SIGNATURE FrameStore::ParseElementType(IMetaDataImport* pMDImport,
                                 PCCOR_SIGNATURE signature,
                                 std::vector<std::string>& classTypeArgs,
                                 ClassID* methodTypeArgs,
                                 ULONG* elementType,
                                 std::stringstream& builder,
                                 mdToken* typeToken // type ref/def token for reference and value types
)
{
    ULONG eType = *signature++;
    *elementType = eType;
    switch (*elementType)
    {
        // Picking the C# keywords for the built-in types
        // https://learn.microsoft.com/en-us/dotnet/csharp/language-reference/builtin-types/built-in-types
        case ELEMENT_TYPE_VOID:
            StrAppend(builder, "void");
            break;

        case ELEMENT_TYPE_BOOLEAN:
            StrAppend(builder, "bool");
            break;

        case ELEMENT_TYPE_CHAR:
            StrAppend(builder, "char");
            break;

        case ELEMENT_TYPE_I1:
            StrAppend(builder, "sbyte");
            break;

        case ELEMENT_TYPE_U1:
            StrAppend(builder, "byte");
            break;

        case ELEMENT_TYPE_I2:
            StrAppend(builder, "short");
            break;

        case ELEMENT_TYPE_U2:
            StrAppend(builder, "ushort");
            break;

        case ELEMENT_TYPE_I4:
            StrAppend(builder, "int");
            break;

        case ELEMENT_TYPE_U4:
            StrAppend(builder, "uint");
            break;

        case ELEMENT_TYPE_I8:
            StrAppend(builder, "long");
            break;

        case ELEMENT_TYPE_U8:
            StrAppend(builder, "ulong");
            break;

        case ELEMENT_TYPE_R4:
            StrAppend(builder, "float");
            break;

        case ELEMENT_TYPE_R8:
            StrAppend(builder, "double");
            break;

        case ELEMENT_TYPE_U:
            StrAppend(builder, "nuint");
            break;

        case ELEMENT_TYPE_I:
            StrAppend(builder, "nint");
            break;

        case ELEMENT_TYPE_OBJECT:
            StrAppend(builder, "object");
            break;

        case ELEMENT_TYPE_STRING:
            StrAppend(builder, "string");
            break;

        case ELEMENT_TYPE_TYPEDBYREF:
            StrAppend(builder, "refany");
            break;

        case ELEMENT_TYPE_CLASS:
        case ELEMENT_TYPE_VALUETYPE:
        case ELEMENT_TYPE_CMOD_REQD:
        case ELEMENT_TYPE_CMOD_OPT:
        {
            mdToken token;
            char classname[260];

            classname[0] = '\0';
            signature += CorSigUncompressToken(signature, &token);
            if (typeToken != NULL)
            {
                *typeToken = token;
            }

            HRESULT hr;
            WCHAR zName[260];
            if (TypeFromToken(token) == mdtTypeRef)
            {
                mdToken resScope;
                ULONG length;
                hr = pMDImport->GetTypeRefProps(token,
                                                &resScope,
                                                zName,
                                                ARRAY_LEN(classname),
                                                &length);
            }
            else
            {
                hr = pMDImport->GetTypeDefProps(token,
                                                zName,
                                                ARRAY_LEN(classname),
                                                NULL,
                                                NULL,
                                                NULL);
            }
            if (SUCCEEDED(hr))
            {
                StrAppend(builder, shared::ToString(zName).c_str());
            }
            else
            {
                StrAppend(builder, "?");
            }
        }
        break;

        case ELEMENT_TYPE_SZARRAY:
            signature = ParseElementType(pMDImport, signature, classTypeArgs, methodTypeArgs, &eType, builder, typeToken);
            StrAppend(builder, "[]");
            break;

        case ELEMENT_TYPE_ARRAY:
        {
            ULONG rank;
            signature = ParseElementType(pMDImport, signature, classTypeArgs, methodTypeArgs, &eType, builder, typeToken);
            rank = CorSigUncompressData(signature);

            // The second condition is to guard against overflow bugs & shut up PREFAST
            if (rank == 0 || rank >= 65536)
            {
                StrAppend(builder, "[?]");
            }
            else
            {
                ULONG* lower;
                ULONG* sizes;
                ULONG numsizes;
                ULONG arraysize = (sizeof(ULONG) * 2 * rank);

                lower = (ULONG*)_alloca(arraysize);
                memset(lower, 0, arraysize);
                sizes = &lower[rank];

                numsizes = CorSigUncompressData(signature);
                if (numsizes <= rank)
                {
                    ULONG numlower;
                    ULONG i;

                    for (i = 0; i < numsizes; i++)
                    {
                        sizes[i] = CorSigUncompressData(signature);
                    }

                    numlower = CorSigUncompressData(signature);
                    if (numlower <= rank)
                    {
                        for (i = 0; i < numlower; i++)
                        {
                            lower[i] = CorSigUncompressData(signature);
                        }

                        StrAppend(builder, "[");
                        for (i = 0; i < rank; i++)
                        {
                            if ((sizes[i] != 0) && (lower[i] != 0))
                            {
                                char sizeBuffer[100];
                                if (lower[i] == 0)
                                {
#ifdef _WINDOWS
                                    sprintf_s(sizeBuffer, ARRAY_LEN(sizeBuffer), "%d", sizes[i]);
#else
                                    sprintf(sizeBuffer, "%d", sizes[i]);
#endif
                                }
                                else
                                {
#ifdef _WINDOWS
                                    sprintf_s(sizeBuffer, ARRAY_LEN(sizeBuffer), "%d...", lower[i]);
#else
                                    sprintf(sizeBuffer, "%d...", lower[i]);
#endif
                                    if (sizes[i] != 0)
                                    {
#ifdef _WINDOWS
                                        sprintf_s(sizeBuffer, ARRAY_LEN(sizeBuffer), "%d...%d", lower[i], (lower[i] + sizes[i] + 1));
#else
                                        sprintf(sizeBuffer, "%d...%d", lower[i], (lower[i] + sizes[i] + 1));
#endif
                                    }
                                }
                                StrAppend(builder, sizeBuffer);
                            }

                            if (i < (rank - 1))
                            {
                                StrAppend(builder, ",");
                            }
                        }

                        StrAppend(builder, "]");
                    }
                }
            }
        }
        break;

        case ELEMENT_TYPE_PINNED:
            // I'm not sure what to do with this...
            signature = ParseElementType(pMDImport, signature, classTypeArgs, methodTypeArgs, &eType, builder, typeToken);
            StrAppend(builder, "* ");
            break;

        case ELEMENT_TYPE_PTR:
            signature = ParseElementType(pMDImport, signature, classTypeArgs, methodTypeArgs, &eType, builder, typeToken);
            StrAppend(builder, "*");
            break;

        case ELEMENT_TYPE_BYREF:
            // keep in mind that it is a parameter passed by reference; i.e. its value is the address of the variable
            // that contains the real object address in case of reference type.
            // --> we need to return if it is a BYREF parameter as an 'isReference' out parameter in this method
            // Note that the "real" type just follows
            signature = ParseElementType(pMDImport, signature, classTypeArgs, methodTypeArgs, &eType, builder, typeToken);
            StrAppend(builder, "&");
            break;

        // handle generics
        case ELEMENT_TYPE_VAR: // for type
        {
            // read the number
            ULONG n = CorSigUncompressData(signature);
            if (n < classTypeArgs.size())
            {
                builder << classTypeArgs[n];
            }
            else
            {
                StrAppend(builder, "T");
                builder << n;
            }
        }
        break;
        case ELEMENT_TYPE_MVAR: // for method
        {
            ULONG n = CorSigUncompressData(signature);
            std::string sTypeName;
            if (GetTypeName(methodTypeArgs[n], sTypeName))
            {
                // this happens when a reference type is passed as generic parameter
                // --> we prefer to show in the signature the "Txx" name shown in the method name
                // |fn:ThrowGenericFromGeneric{|ns: |ct:T0} |sg:(System.__Canon element)
                // -->
                // |fn:ThrowGenericFromGeneric{|ns: |ct:T0} |sg:(T0 element)
                if (sTypeName == "System.__Canon")
                {
                    StrAppend(builder, "T");
                    builder << n;
                }
                else
                {
                    builder << sTypeName;
                }
            }
            else
            {
                StrAppend(builder, "M");
                builder << n;
            }
        }
        break;

        case ELEMENT_TYPE_GENERICINST:
            // https://docs.microsoft.com/en-us/archive/blogs/davbr/sigparse-cpp line 834
            //
            {
                // is it value/reference type?
                ULONG eType = CorSigUncompressData(signature);
                BYTE elementType = (BYTE)eType;
                // signature = ParseByte(signature, &elementType);
                if ((elementType != ELEMENT_TYPE_CLASS) && (elementType != ELEMENT_TYPE_VALUETYPE))
                {
                    StrAppend(builder, "<T?>");
                    break;
                }

                // get the mdToken corresponding to the generic type and get it's name
                // Note that the name ends with `xx where xx is the count of generic parameters
                mdToken token;
                signature += CorSigUncompressToken(signature, &token);

                // close to ELEMENT_TYPE_CLASS except for generic processing
                HRESULT hr;
                char classname[260];
                classname[0] = '\0';
                WCHAR zName[260];
                if (TypeFromToken(token) == mdtTypeRef)
                {
                    mdToken resScope;
                    ULONG length;
                    hr = pMDImport->GetTypeRefProps(token,
                                                    &resScope,
                                                    zName,
                                                    260,
                                                    &length);
                }
                else
                {
                    hr = pMDImport->GetTypeDefProps(token,
                                                    zName,
                                                    260,
                                                    NULL,
                                                    NULL,
                                                    NULL);
                }
                if (SUCCEEDED(hr))
                {
#ifdef _WINDOWS
                    strncpy_s(classname, shared::ToString(zName).c_str(), ARRAY_LEN(classname));
#else
                    strncpy(classname, shared::ToString(zName).c_str(), ARRAY_LEN(classname));
#endif
                }

                FixGenericSyntax((char*)classname);
                StrAppend(builder, classname);

                StrAppend(builder, "<");

                // get generic parameters count
                ULONG genericParameterCount = CorSigUncompressData(signature);

                // get each generic parameter
                for (ULONG current = 1; current <= genericParameterCount; current++)
                {
                    signature = ParseElementType(pMDImport, signature, classTypeArgs, methodTypeArgs, &eType, builder, NULL);

                    if (current != genericParameterCount)
                    {
                        StrAppend(builder, ", ");
                    }
                }
                StrAppend(builder, ">");
                break;
            }

        default:
        case ELEMENT_TYPE_END:
        case ELEMENT_TYPE_SENTINEL:
            StrAppend(builder, "UNKNOWN");
            break;

    } // switch

    return signature;
}

void FixGenericSyntax(WCHAR* name)
{
    ULONG currentCharPos = 0;
    while (name[currentCharPos] != WStr('\0'))
    {
        if (name[currentCharPos] == WStr('`'))
        {
            // skip `xx
            name[currentCharPos] = WStr('\0');
            return;
        }
        currentCharPos++;
    }
}

void FixGenericSyntax(char* name)
{
    ULONG currentCharPos = 0;
    while (name[currentCharPos] != '\0')
    {
        if (name[currentCharPos] == '`')
        {
            // skip `xx
            name[currentCharPos] = '\0';
            return;
        }
        currentCharPos++;
    }
}

void StrAppend(std::stringstream& builder, const char* str)
{
    builder << str;
}

PCCOR_SIGNATURE ParseByte(PCCOR_SIGNATURE pbSig, BYTE* pByte)
{
    *pByte = *pbSig++;
    return pbSig;
}<|MERGE_RESOLUTION|>--- conflicted
+++ resolved
@@ -183,13 +183,8 @@
     // look into the cache first
     TypeDesc* pTypeDesc = nullptr;  // if already in the cache
     TypeDesc typeDesc;              // if needed to be built from a given classId
-<<<<<<< HEAD
-    bool isEncoded = false;
-    bool typeInCache = GetCachedTypeDesc(classId, pTypeDesc, isEncoded);
-=======
 
     bool typeInCache = GetCachedTypeDesc(classId, pTypeDesc);
->>>>>>> 2405e4ce
     // TODO: would it be interesting to have a (moduleId + mdTokenDef) -> TypeDesc cache for the non cached generic types?
 
     if (!typeInCache)
@@ -203,13 +198,7 @@
 
             std::lock_guard<std::mutex> lock(_methodsLock);
             auto& value = _methods[functionId];
-<<<<<<< HEAD
             value = {UnknownManagedAssembly, UnknownManagedType + "." + std::move(methodName), "", 0};
-=======
-            std::stringstream builder;
-            builder << UnknownManagedType << " |fn:" << std::move(methodName) << " |fg:" << std::move(methodGenericParameters) << " |sg:" << std::move(signature);
-            value = {UnknownManagedAssembly, builder.str(), "", 0};
->>>>>>> 2405e4ce
             return value;
         }
 
@@ -218,20 +207,7 @@
 
     // build the frame from assembly, namespace, type and method names
     std::stringstream builder;
-<<<<<<< HEAD
     builder << typeDesc.Namespace << "!" << typeDesc.Type << "." << methodName;
-=======
-    if (!pTypeDesc->Assembly.empty())
-    {
-        builder << "|lm:" << pTypeDesc->Assembly;
-    }
-    builder << " |ns:" << pTypeDesc->Namespace;
-    builder << " |ct:" << pTypeDesc->Type;
-    builder << " |cg:" << pTypeDesc->Parameters;
-    builder << " |fn:" << methodName;
-    builder << " |fg:" << methodGenericParameters;
-    builder << " |sg:" << signature;
->>>>>>> 2405e4ce
 
     auto debugInfo = _pDebugInfoStore->Get(moduleId, mdTokenFunc);
 
@@ -579,24 +555,11 @@
         // deal with System.__Canon case
         if (typeName == "__Canon")
         {
-<<<<<<< HEAD
             builder << "!T" << i;
         }
         else // normal namespace.type case
         {
             builder << ns << "!" << typeName;
-=======
-            builder << "T" << i;
-        }
-        else // normal namespace.type case
-        {
-            if (!ns.empty())
-            {
-                builder << ns;
-            }
-
-            builder << "." << typeName;
->>>>>>> 2405e4ce
         }
 
         if (i < genericParametersCount - 1)
@@ -828,18 +791,7 @@
                     }
                     else
                     {
-<<<<<<< HEAD
-                        if (ns.empty())
-                        {
-                            builder << ct;
-                        }
-                        else
-                        {
-                            builder << ns << "!" << ct;
-                        }
-=======
                         builder << ns << "." << ct;
->>>>>>> 2405e4ce
                     }
                 }
             }
