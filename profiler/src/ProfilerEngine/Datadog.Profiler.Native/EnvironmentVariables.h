--- conflicted
+++ resolved
@@ -9,6 +9,7 @@
 {
 public:
     inline static const shared::WSTRING ProfilerEnabled             = WStr("DD_PROFILING_ENABLED");
+    inline static const shared::WSTRING PyroscopeProfilerEnabled    = WStr("PYROSCOPE_PROFILING_ENABLED");
     inline static const shared::WSTRING DebugLogEnabled             = WStr("DD_TRACE_DEBUG");
     inline static const shared::WSTRING LogPath                     = WStr("DD_PROFILING_LOG_PATH");
     inline static const shared::WSTRING LogDirectory                = WStr("DD_TRACE_LOG_DIRECTORY");
@@ -25,25 +26,13 @@
     inline static const shared::WSTRING NamedPipeName               = WStr("DD_TRACE_PIPE_NAME");
     inline static const shared::WSTRING ApiKey                      = WStr("DD_API_KEY");
     inline static const shared::WSTRING Hostname                    = WStr("DD_HOSTNAME");
-<<<<<<< HEAD
     inline static const shared::WSTRING Tags                        = WStr("PYROSCOPE_LABELS");
-=======
-    inline static const shared::WSTRING Tags                        = WStr("DD_TAGS");
     inline static const shared::WSTRING GitRepositoryUrl            = WStr("DD_GIT_REPOSITORY_URL");
     inline static const shared::WSTRING GitCommitSha                = WStr("DD_GIT_COMMIT_SHA");
->>>>>>> 2405e4ce
     inline static const shared::WSTRING NativeFramesEnabled         = WStr("DD_PROFILING_FRAMES_NATIVE_ENABLED");
     inline static const shared::WSTRING CpuProfilingEnabled         = WStr("DD_PROFILING_CPU_ENABLED");
     inline static const shared::WSTRING WallTimeProfilingEnabled    = WStr("DD_PROFILING_WALLTIME_ENABLED");
     inline static const shared::WSTRING ExceptionProfilingEnabled   = WStr("DD_PROFILING_EXCEPTION_ENABLED");
-
-    inline static const shared::WSTRING PyroscopeServerAddress         = WStr("PYROSCOPE_SERVER_ADDRESS");
-    inline static const shared::WSTRING PyroscopeAuthToken             = WStr("PYROSCOPE_AUTH_TOKEN");
-    inline static const shared::WSTRING PyroscopeApplicationName       = WStr("PYROSCOPE_APPLICATION_NAME");
-    inline static const shared::WSTRING PyroscopeHTTPHeaders           = WStr("PYROSCOPE_HTTP_HEADERS");
-    inline static const shared::WSTRING PyroscopeTenantID              = WStr("PYROSCOPE_TENANT_ID");
-    inline static const shared::WSTRING PyroscopeBasicAuthUser         = WStr("PYROSCOPE_BASIC_AUTH_USER");
-    inline static const shared::WSTRING PyroscopeBasicAuthPassword     = WStr("PYROSCOPE_BASIC_AUTH_PASSWORD");
 
     // only available on .NET 5+
     inline static const shared::WSTRING AllocationProfilingEnabled = WStr("DD_PROFILING_ALLOCATION_ENABLED");
@@ -83,4 +72,14 @@
 
     inline static const shared::WSTRING CIVisibilityEnabled         = WStr("DD_CIVISIBILITY_ENABLED");
     inline static const shared::WSTRING InternalCIVisibilitySpanId  = WStr("DD_INTERNAL_CIVISIBILITY_SPANID");
+
+
+
+    inline static const shared::WSTRING PyroscopeServerAddress         = WStr("PYROSCOPE_SERVER_ADDRESS");
+    inline static const shared::WSTRING PyroscopeAuthToken             = WStr("PYROSCOPE_AUTH_TOKEN");
+    inline static const shared::WSTRING PyroscopeApplicationName       = WStr("PYROSCOPE_APPLICATION_NAME");
+    inline static const shared::WSTRING PyroscopeHTTPHeaders           = WStr("PYROSCOPE_HTTP_HEADERS");
+    inline static const shared::WSTRING PyroscopeTenantID              = WStr("PYROSCOPE_TENANT_ID");
+    inline static const shared::WSTRING PyroscopeBasicAuthUser         = WStr("PYROSCOPE_BASIC_AUTH_USER");
+    inline static const shared::WSTRING PyroscopeBasicAuthPassword     = WStr("PYROSCOPE_BASIC_AUTH_PASSWORD");
 };