--- conflicted
+++ resolved
@@ -27,9 +27,6 @@
     _spanId = 0;
     _representedDurationNanoseconds = 0;
     _unixTimeUtc = 0;
-<<<<<<< HEAD
+    _callstack = {};
     _tags.ClearAll();
-=======
-    _callstack = {};
->>>>>>> 2405e4ce
 }