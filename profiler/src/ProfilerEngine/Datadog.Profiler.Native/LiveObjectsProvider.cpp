// Unless explicitly stated otherwise all files in this repository are licensed under the Apache 2 License.
// This product includes software developed at Datadog (https://www.datadoghq.com/). Copyright 2022 Datadog, Inc.

#include <string>
#include <vector>

#include "CallstackProvider.h"
#include "GarbageCollection.h"
#include "IConfiguration.h"
#include "LiveObjectsProvider.h"
#include "OpSysTools.h"
#include "Sample.h"
#include "SamplesEnumerator.h"
#include "SampleValueTypeProvider.h"

std::vector<SampleValueType> LiveObjectsProvider::SampleTypeDefinitions(
{
    {"inuse_objects", "count"},
    {"inuse_space", "bytes"}
});

const uint32_t MAX_LIVE_OBJECTS = 1024;

const std::string LiveObjectsProvider::Gen1("1");
const std::string LiveObjectsProvider::Gen2("2");

LiveObjectsProvider::LiveObjectsProvider(
    SampleValueTypeProvider& valueTypeProvider,
    ICorProfilerInfo13* pCorProfilerInfo,
    IManagedThreadList* pManagedThreadList,
    IFrameStore* pFrameStore,
    IThreadsCpuManager* pThreadsCpuManager,
    IAppDomainStore* pAppDomainStore,
    IRuntimeIdStore* pRuntimeIdStore,
    IConfiguration* pConfiguration,
    MetricsRegistry& metricsRegistry)
    :
    _pCorProfilerInfo(pCorProfilerInfo),
    _isTimestampsAsLabelEnabled(pConfiguration->IsTimestampsAsLabelEnabled())
{
    _pAllocationsProvider = std::make_unique<AllocationsProvider>(
        valueTypeProvider.GetOrRegister(SampleTypeDefinitions),
        pCorProfilerInfo,
        pManagedThreadList,
        pFrameStore,
        pThreadsCpuManager,
        pAppDomainStore,
        pRuntimeIdStore,
        pConfiguration,
        nullptr,
        metricsRegistry,
        CallstackProvider(shared::pmr::null_memory_resource()), // safe to pass the null memory resource for the provider. This provider does not collect callstack
        shared::pmr::null_memory_resource()); // safe to pass null memory resource for the provider. This provider is only used to transform RawSamples
}

const char* LiveObjectsProvider::GetName()
{
    return "LiveObjectsProvider";
}

void LiveObjectsProvider::OnGarbageCollectionStart(
    uint64_t timestamp,
    int32_t number,
    uint32_t generation,
    GCReason reason,
    GCType type
)
{
    // The address provided during AllocationTick event is not pointing to real object
    // so we tried to wait for the next garbage collection to create a wrapping weak handle.
    // However, this triggered access violations during GCs...
    // Instead, the MethodTable is patched into memory in AllocationTick.
}

void LiveObjectsProvider::OnGarbageCollectionEnd(
    int32_t number,
    uint32_t generation,
    GCReason reason,
    GCType type,
    bool isCompacting,
    uint64_t pauseDuration,
    uint64_t totalDuration,
    uint64_t endTimestamp,
    uint64_t gen2Size,
    uint64_t lohSize,
    uint64_t pohSize)
{
    std::lock_guard<std::mutex> lock(_liveObjectsLock);

    // it is now time to check if the monitored allocated objects have been collected or are still alive
    _monitoredObjects.remove_if([this](LiveObjectInfo& info) {
        bool hasBeenCollected = !IsAlive(info.GetHandle());
        if (hasBeenCollected)
        {
            CloseWeakHandle(info.GetHandle());
        }
        else
        {
            info.IncrementGC();
        }
        return hasBeenCollected;
    });
}

class LiveObjectsEnumerator : public SamplesEnumerator
{
public:
    LiveObjectsEnumerator(std::size_t size) :
        _currentPos{0}
    {
        _samples.reserve(size);
    }

    void Add(std::shared_ptr<Sample> sample)
    {
        _samples.push_back(std::move(sample));
    }

<<<<<<< HEAD
        int64_t currentTimestamp = OpSysTools::GetHighPrecisionTimestamp();
        for (auto const& info : _monitoredObjects)
        {
            // gen2 objects are candidates for leaking however collections could be rare and only gen1 objects
            // are available for live heap profiling
            auto sample = info.GetSample();
            liveObjectsSamples.push_back(sample);
        }
=======
    // Inherited via SamplesEnumerator
    std::size_t size() const override
    {
        return _samples.size();
    }

    bool MoveNext(std::shared_ptr<Sample>& sample) override
    {
        if (_currentPos >= _samples.size())
            return false;

        sample = _samples[_currentPos++];
        return true;
>>>>>>> 2405e4ce
    }

    std::vector<std::shared_ptr<Sample>> _samples;
    std::size_t _currentPos;
};

std::unique_ptr<SamplesEnumerator> LiveObjectsProvider::GetSamples()
{
    std::lock_guard<std::mutex> lock(_liveObjectsLock);

    int64_t currentTimestamp = OpSysTools::GetHighPrecisionTimestamp();
    std::size_t nbSamples = 0;

    // OPTIM maybe use an allocator
    auto samples = std::make_unique<LiveObjectsEnumerator>(_monitoredObjects.size());

    for (auto const& info : _monitoredObjects)
    {
        // gen2 objects are candidates for leaking however collections could be rare and only gen1 objects
        // are available for live heap profiling
        auto sample = info.GetSample();

        // update samples lifetime
        sample->ReplaceLabel(Label{Sample::ObjectLifetimeLabel, std::to_string(sample->GetTimeStamp() - currentTimestamp)});
        sample->ReplaceLabel(Label{Sample::ObjectGenerationLabel, info.IsGen2() ? Gen2 : Gen1});

        samples->Add(sample);
    }

    return samples;
}

void LiveObjectsProvider::OnAllocation(RawAllocationSample& rawSample)
{
    std::lock_guard<std::mutex> lock(_liveObjectsLock);

    // Limit the number of handle to create until the next GC
    // If _monitoredObjects is already full, stop adding new objects
    if (_monitoredObjects.size() < MAX_LIVE_OBJECTS)
    {
        // When the AllocationTick event is received, the object is not already initialized.
        // To call CreateWeakHandle(), it is needed to patch the MethodTable in memory
        *(uintptr_t*)rawSample.Address = rawSample.MethodTable;

        auto handle = CreateWeakHandle(rawSample.Address);
        if (handle != nullptr)
        {
            LiveObjectInfo info(
                _pAllocationsProvider->TransformRawSample(rawSample),
                rawSample.Address,
                rawSample.Timestamp);
            info.SetHandle(handle);
            _monitoredObjects.push_back(std::move(info));
        }
        else
        {
            // this should never happen
        }
    }
}

bool LiveObjectsProvider::IsAlive(ObjectHandleID handle) const
{
    if (handle == nullptr)
    {
        return false;
    }

    static ObjectID NullObjectID = static_cast<ObjectID>(NULL);

    auto object = NullObjectID;
    auto hr = _pCorProfilerInfo->GetObjectIDFromHandle(handle, &object);
    if (SUCCEEDED(hr))
    {
        return object != NullObjectID;
    }

    return false;
}

ObjectHandleID LiveObjectsProvider::CreateWeakHandle(uintptr_t address) const
{
    if (reinterpret_cast<void*>(address) == nullptr)
    {
        return nullptr;
    }

    ObjectHandleID handle = nullptr;
    auto hr = _pCorProfilerInfo->CreateHandle(address, COR_PRF_HANDLE_TYPE::COR_PRF_HANDLE_TYPE_WEAK, &handle);
    if (SUCCEEDED(hr))
    {
        return handle;
    }

    return nullptr;
}

void LiveObjectsProvider::CloseWeakHandle(ObjectHandleID handle) const
{
    if (handle == nullptr)
    {
        return;
    }

    _pCorProfilerInfo->DestroyHandle(handle);
}

bool LiveObjectsProvider::StartImpl()
{
    return true;
}

bool LiveObjectsProvider::StopImpl()
{
    return true;
}<|MERGE_RESOLUTION|>--- conflicted
+++ resolved
@@ -116,16 +116,6 @@
         _samples.push_back(std::move(sample));
     }
 
-<<<<<<< HEAD
-        int64_t currentTimestamp = OpSysTools::GetHighPrecisionTimestamp();
-        for (auto const& info : _monitoredObjects)
-        {
-            // gen2 objects are candidates for leaking however collections could be rare and only gen1 objects
-            // are available for live heap profiling
-            auto sample = info.GetSample();
-            liveObjectsSamples.push_back(sample);
-        }
-=======
     // Inherited via SamplesEnumerator
     std::size_t size() const override
     {
@@ -139,7 +129,6 @@
 
         sample = _samples[_currentPos++];
         return true;
->>>>>>> 2405e4ce
     }
 
     std::vector<std::shared_ptr<Sample>> _samples;
@@ -161,10 +150,6 @@
         // gen2 objects are candidates for leaking however collections could be rare and only gen1 objects
         // are available for live heap profiling
         auto sample = info.GetSample();
-
-        // update samples lifetime
-        sample->ReplaceLabel(Label{Sample::ObjectLifetimeLabel, std::to_string(sample->GetTimeStamp() - currentTimestamp)});
-        sample->ReplaceLabel(Label{Sample::ObjectGenerationLabel, info.IsGen2() ? Gen2 : Gen1});
 
         samples->Add(sample);
     }
