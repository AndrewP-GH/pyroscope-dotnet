// <copyright file="Startup.cs" company="Datadog">
// Unless explicitly stated otherwise all files in this repository are licensed under the Apache 2 License.
// This product includes software developed at Datadog (https://www.datadoghq.com/). Copyright 2017 Datadog, Inc.
// </copyright>
#nullable enable

using System;
using System.IO;
using System.Reflection;
using System.Threading;

namespace Datadog.Trace.ClrProfiler.Managed.Loader
{
    /// <summary>
    /// A class that attempts to load the Datadog.Trace .NET assembly.
    /// </summary>
    public partial class Startup
    {
<<<<<<< HEAD
        private const string AssemblyName = "Datadog.Trace, Version=3.3.1.0, Culture=neutral, PublicKeyToken=def86d061d0d2eeb";
=======
        private const string AssemblyName = "Datadog.Trace, Version=3.4.1.0, Culture=neutral, PublicKeyToken=def86d061d0d2eeb";
>>>>>>> d1cda494
        private const string AzureAppServicesKey = "DD_AZURE_APP_SERVICES";

        private static int _startupCtorInitialized;

        /// <summary>
        /// Initializes static members of the <see cref="Startup"/> class.
        /// This method also attempts to load the Datadog.Trace .NET assembly.
        /// </summary>
        static Startup()
        {
            if (Interlocked.Exchange(ref _startupCtorInitialized, 1) != 0)
            {
                // Startup() was already called before in the same AppDomain, this can happen because the profiler rewrites
                // methods before the jitting to inject the loader. This is done until the profiler detects that the loader
                // has been initialized.
                // The piece of code injected already includes an Interlocked condition but, because the static variable is emitted
                // in a custom type inside the running assembly, others assemblies will also have a different type with a different static
                // variable, so, we still can hit an scenario where multiple loaders initialize.
                // With this we prevent this scenario.
                return;
            }

            try
            {
                ManagedProfilerDirectory = ResolveManagedProfilerDirectory();
                if (ManagedProfilerDirectory is null)
                {
                    StartupLogger.Log("Managed profiler directory doesn't exist. Automatic instrumentation will be disabled");
                    return;
                }

                StartupLogger.Debug("Resolving managed profiler directory to: {0}", ManagedProfilerDirectory);

                try
                {
                    AppDomain.CurrentDomain.AssemblyResolve += AssemblyResolve_ManagedProfilerDependencies;
                }
                catch (Exception ex)
                {
                    StartupLogger.Log(ex, "Unable to register a callback to the CurrentDomain.AssemblyResolve event.");
                }

#if NETCOREAPP
                try
                {
                    System.Runtime.Loader.AssemblyLoadContext.Default.Resolving += (_, assemblyName) => ResolveAssembly(assemblyName.Name);
                }
                catch (Exception ex)
                {
                    StartupLogger.Log(ex, "Unable to register a callback to the AssemblyLoadContext.Default.Resolving event.");
                }
#endif

                var runInAas = ReadBooleanEnvironmentVariable(AzureAppServicesKey, false);
                if (runInAas)
                {
                    // With V3, pretty much all scenarios require the trace-agent and dogstatsd, so we enable them by default
                    StartupLogger.Log("Invoking managed method to start external processes.");
                    TryInvokeManagedMethod("Datadog.Trace.AgentProcessManager", "Initialize", "Datadog.Trace.AgentProcessManagerLoader");
                }

                // We need to invoke the managed tracer regardless of whether tracing is enabled
                // because other products rely on it
                StartupLogger.Log("Invoking managed tracer.");
                TryInvokeManagedMethod("Datadog.Trace.ClrProfiler.Instrumentation", "Initialize", "Datadog.Trace.ClrProfiler.InstrumentationLoader");
            }
            catch (Exception ex)
            {
                try
                {
                    StartupLogger.Log(ex, "Error in Datadog.Trace.ClrProfiler.Managed.Loader.Startup.Startup(). Functionality may be impacted.");
                    return;
                }
                catch
                {
                    // Nothing to do here.
                }

                // If the logger fails, throw the original exception. The profiler emits code to log it.
                throw;
            }
        }

        internal static string? ManagedProfilerDirectory { get; }

        private static void TryInvokeManagedMethod(string typeName, string methodName, string? loaderHelperTypeName = null)
        {
            try
            {
                StartupLogger.Debug("Invoking: '{0}.{1}', {2}", typeName, methodName, loaderHelperTypeName);
                var assembly = LoadAssembly(AssemblyName);
                if (assembly == null)
                {
                    StartupLogger.Log("Assembly '{0}' cannot be loaded. The managed method ({1}.{2}) cannot be invoked", AssemblyName, typeName, methodName);
                    return;
                }

                if (loaderHelperTypeName is not null)
                {
                    // The loader helper type name is a class that calls the initialization in the .ctor
                    // this way we avoid the reflection invoke call.
                    if (assembly.GetType(loaderHelperTypeName, throwOnError: false) is { } loaderHelperType)
                    {
                        StartupLogger.Debug("Creating '{0}' instance.", loaderHelperTypeName);
                        Activator.CreateInstance(loaderHelperType);
                        return;
                    }

                    StartupLogger.Log("Loader Helper '{0}' cannot be found. Invoking {1}.{2}()", loaderHelperTypeName, typeName, methodName);
                }

                var type = assembly.GetType(typeName, throwOnError: false);
                var method = type?.GetRuntimeMethod(methodName, parameters: Type.EmptyTypes);
                StartupLogger.Debug("Calling method '{0}.{1}'.", typeName, methodName);
                method?.Invoke(obj: null, parameters: null);
            }
            catch (Exception ex)
            {
                StartupLogger.Log(ex, "Error when invoking managed method: {0}.{1}", typeName, methodName);
            }
        }

        private static Assembly? LoadAssembly(string assemblyString)
        {
            try
            {
                return Assembly.Load(assemblyString);
            }
            catch (FileNotFoundException ex)
            {
                // In some IIS scenarios the `AssemblyResolve` event doesn't get triggered and we received this exception.
                // We will try to resolve it manually as a last chance.
                StartupLogger.Log(ex, "Error on assembly load: {0}, Trying to solve it manually...", assemblyString);

                var assembly = ResolveAssembly(assemblyString);
                if (assembly is not null)
                {
                    StartupLogger.Log("Assembly '{0}' was resolved manually.", assemblyString);
                }

                return assembly;
            }
        }

        private static string? ReadEnvironmentVariable(string key)
        {
            try
            {
                return Environment.GetEnvironmentVariable(key);
            }
            catch (Exception ex)
            {
                StartupLogger.Log(ex, "Error while loading environment variable " + key);
            }

            return null;
        }

        private static bool ReadBooleanEnvironmentVariable(string key, bool defaultValue)
        {
            var value = ReadEnvironmentVariable(key);

            return value switch
            {
                "1" or "true" or "True" or "TRUE" or "t" or "T" => true,
                "0" or "false" or "False" or "FALSE" or "f" or "F" => false,
                _ => defaultValue
            };
        }
    }
}<|MERGE_RESOLUTION|>--- conflicted
+++ resolved
@@ -16,11 +16,7 @@
     /// </summary>
     public partial class Startup
     {
-<<<<<<< HEAD
-        private const string AssemblyName = "Datadog.Trace, Version=3.3.1.0, Culture=neutral, PublicKeyToken=def86d061d0d2eeb";
-=======
         private const string AssemblyName = "Datadog.Trace, Version=3.4.1.0, Culture=neutral, PublicKeyToken=def86d061d0d2eeb";
->>>>>>> d1cda494
         private const string AzureAppServicesKey = "DD_AZURE_APP_SERVICES";
 
         private static int _startupCtorInitialized;
