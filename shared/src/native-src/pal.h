--- conflicted
+++ resolved
@@ -76,7 +76,7 @@
     // can remove the template variable below
     return program_data_path / TLoggerPolicy::folder_path;
 #else
-    return ToWSTRING("/var/log/datadog/dotnet/");
+    return ToWSTRING("/var/log/pyroscope/dotnet/");
 #endif
 }
 
@@ -114,24 +114,7 @@
         return path;
     }
 
-<<<<<<< HEAD
-#ifdef _WIN32
-    fs::path program_data_path;
-    program_data_path = GetEnvironmentValue(WStr("PROGRAMDATA"));
-
-    if (program_data_path.empty())
-    {
-        program_data_path = WStr(R"(C:\ProgramData)");
-    }
-
-    // on Windows WSTRING == wstring
-    return (program_data_path / TLoggerPolicy::folder_path / file_name).wstring();
-#else
-    return ToWSTRING("/var/log/pyroscope/dotnet/" + file_name);
-#endif
-=======
     return GetDefaultLogDir<TLoggerPolicy>() / file_name;
->>>>>>> 2405e4ce
 }
 
 inline WSTRING GetCurrentProcessName()
