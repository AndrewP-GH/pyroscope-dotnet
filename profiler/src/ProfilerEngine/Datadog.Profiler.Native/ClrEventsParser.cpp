--- conflicted
+++ resolved
@@ -39,12 +39,8 @@
     IContentionListener* pContentionListener,
     IGCSuspensionsListener* pGCSuspensionsListener)
     :
-<<<<<<< HEAD
     _allocationEnabled{true},
     _contentionEnabled{true},
-    _pCorProfilerInfo{pCorProfilerInfo},
-=======
->>>>>>> 2405e4ce
     _pAllocationListener{pAllocationListener},
     _pContentionListener{pContentionListener},
     _pGCSuspensionsListener{pGCSuspensionsListener}
@@ -325,21 +321,7 @@
     }
 }
 
-<<<<<<< HEAD
-void ClrEventsParser::SetAllocationTrackingEnabled(bool enabled)
-{
-    _allocationEnabled = enabled;
-}
-
-void ClrEventsParser::SetContentionTrackingEnabled(bool enabled)
-{
-    _contentionEnabled = enabled;
-}
-
-void ClrEventsParser::NotifySuspension(uint32_t number, uint32_t generation, uint64_t duration, uint64_t timestamp)
-=======
 void ClrEventsParser::NotifySuspension(uint64_t timestamp, uint32_t number, uint32_t generation, uint64_t duration)
->>>>>>> 2405e4ce
 {
     if (_pGCSuspensionsListener != nullptr)
     {
@@ -586,4 +568,15 @@
             gc.pohSize);
         ResetGC(gc);
     }
+}
+
+
+void ClrEventsParser::SetAllocationTrackingEnabled(bool enabled)
+{
+    _allocationEnabled = enabled;
+}
+
+void ClrEventsParser::SetContentionTrackingEnabled(bool enabled)
+{
+    _contentionEnabled = enabled;
 }