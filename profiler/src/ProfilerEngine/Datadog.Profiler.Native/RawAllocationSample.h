--- conflicted
+++ resolved
@@ -14,15 +14,8 @@
         uint32_t allocationCountIndex = valueOffset;
         uint32_t allocationSizeIndex = valueOffset + 1;
 
-<<<<<<< HEAD
-        sample.AddValue(1, allocationCountIndex);
-        sample.AddValue(AllocationSize, allocationSizeIndex);
-        // sample.AddLabel(Label(Sample::AllocationClassLabel, AllocationClass));
-=======
         sample->AddValue(1, allocationCountIndex);
         sample->AddValue(AllocationSize, allocationSizeIndex);
-        sample->AddLabel(Label(Sample::AllocationClassLabel, AllocationClass));
->>>>>>> d9da4dfa
     }
 
     std::string AllocationClass;
