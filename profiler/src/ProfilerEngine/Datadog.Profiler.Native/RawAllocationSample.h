// Unless explicitly stated otherwise all files in this repository are licensed under the Apache 2 License.
// This product includes software developed at Datadog (https://www.datadoghq.com/). Copyright 2022 Datadog, Inc.

#pragma once

#include "RawSample.h"
#include "Sample.h"

class RawAllocationSample : public RawSample
{
public:
    RawAllocationSample() = default;

    RawAllocationSample(RawAllocationSample&& other) noexcept
        :
        RawSample(std::move(other)),
        AllocationClass(std::move(other.AllocationClass)),
        AllocationSize(other.AllocationSize),
        Address(other.Address),
        MethodTable(other.MethodTable)
    {
    }

    RawAllocationSample& operator=(RawAllocationSample&& other) noexcept
    {
        if (this != &other)
        {
            RawSample::operator=(std::move(other));
            AllocationClass = std::move(other.AllocationClass);
            AllocationSize = other.AllocationSize;
            Address = other.Address;
            MethodTable = other.MethodTable;
        }
        return *this;
    }

    inline void OnTransform(std::shared_ptr<Sample>& sample, std::vector<SampleValueTypeProvider::Offset> const& valueOffsets) const override
    {
        auto allocationCountIndex = valueOffsets[0];
        sample->AddValue(1, allocationCountIndex);
<<<<<<< HEAD
        sample->AddValue(AllocationSize, allocationSizeIndex);
=======

        // in .NET Framework, no size is available
        if (valueOffsets.size() == 2)
        {
            auto allocationSizeIndex = valueOffsets[1];
            sample->AddValue(AllocationSize, allocationSizeIndex);
        }

        sample->AddLabel(Label(Sample::AllocationClassLabel, AllocationClass));
>>>>>>> 2405e4ce
    }

    std::string AllocationClass;
    int64_t AllocationSize;
    uintptr_t Address;
    ClassID MethodTable;
};<|MERGE_RESOLUTION|>--- conflicted
+++ resolved
@@ -38,9 +38,6 @@
     {
         auto allocationCountIndex = valueOffsets[0];
         sample->AddValue(1, allocationCountIndex);
-<<<<<<< HEAD
-        sample->AddValue(AllocationSize, allocationSizeIndex);
-=======
 
         // in .NET Framework, no size is available
         if (valueOffsets.size() == 2)
@@ -48,9 +45,6 @@
             auto allocationSizeIndex = valueOffsets[1];
             sample->AddValue(AllocationSize, allocationSizeIndex);
         }
-
-        sample->AddLabel(Label(Sample::AllocationClassLabel, AllocationClass));
->>>>>>> 2405e4ce
     }
 
     std::string AllocationClass;
