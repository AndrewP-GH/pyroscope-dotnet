#pragma once
#include "RawSample.h"
#include "Sample.h"

class RawExceptionSample : public RawSample
{
public:
    inline void OnTransform(std::shared_ptr<Sample>& sample, uint32_t valueOffset) const override
    {
<<<<<<< HEAD
        sample.AddValue(1, valueOffset);
        // sample.AddLabel(Label(Sample::ExceptionMessageLabel, ExceptionMessage));
        // sample.AddLabel(Label(Sample::ExceptionTypeLabel, ExceptionType));
=======
        sample->AddValue(1, valueOffset);
        sample->AddLabel(Label(Sample::ExceptionMessageLabel, ExceptionMessage));
        sample->AddLabel(Label(Sample::ExceptionTypeLabel, ExceptionType));
>>>>>>> d9da4dfa
    }

    std::string ExceptionMessage;
    std::string ExceptionType;
};<|MERGE_RESOLUTION|>--- conflicted
+++ resolved
@@ -7,15 +7,7 @@
 public:
     inline void OnTransform(std::shared_ptr<Sample>& sample, uint32_t valueOffset) const override
     {
-<<<<<<< HEAD
-        sample.AddValue(1, valueOffset);
-        // sample.AddLabel(Label(Sample::ExceptionMessageLabel, ExceptionMessage));
-        // sample.AddLabel(Label(Sample::ExceptionTypeLabel, ExceptionType));
-=======
         sample->AddValue(1, valueOffset);
-        sample->AddLabel(Label(Sample::ExceptionMessageLabel, ExceptionMessage));
-        sample->AddLabel(Label(Sample::ExceptionTypeLabel, ExceptionType));
->>>>>>> d9da4dfa
     }
 
     std::string ExceptionMessage;
