// Unless explicitly stated otherwise all files in this repository are licensed under the Apache 2 License.
// This product includes software developed at Datadog (https://www.datadoghq.com/). Copyright 2022 Datadog, Inc.

#pragma once

#include "IFrameStore.h"

#include <array>
#include <iostream>
#include <list>
#include <string>
#include <string_view>
#include <tuple>
#include <vector>
#include "async_ref_counted_string.h"

struct SampleValueType
{
    std::string Name;
    std::string Unit;
};


typedef std::vector<int64_t> Values;
<<<<<<< HEAD
typedef std::pair<std::string_view, google::javaprofiler::AsyncRefCountedString> Label;
typedef std::list<Label> Labels;
=======
typedef std::pair<std::string_view, std::string> Label;
typedef std::vector<Label> Labels;
>>>>>>> 2405e4ce
typedef std::pair<std::string_view, int64_t> NumericLabel;
typedef std::pair<std::string_view, uint64_t> SpanLabel;
typedef std::vector<NumericLabel> NumericLabels;

class Sample
{
public:
    static size_t ValuesCount;

public:
    Sample(uint64_t timestamp, std::string_view runtimeId, size_t framesCount);
    Sample(std::string_view runtimeId); // only for tests

#ifndef DD_TEST
private:
#endif
    // let compiler generating the move and copy ctors/assignment operators
    Sample(const Sample&) = default;
    Sample& operator=(const Sample& sample) = default;
    Sample(Sample&& sample) noexcept = default;
    Sample& operator=(Sample&& other) noexcept = default;

public:
    uint64_t GetTimeStamp() const;
    const Values& GetValues() const;
    const std::vector<FrameInfoView>& GetCallstack() const;
    const Labels& GetLabels() const;
    const NumericLabels& GetNumericLabels() const;
    std::string_view GetRuntimeId() const;

    // Since this class is not finished, this method is only for test purposes
    void SetValue(std::int64_t value);

    // should be protected if we want to derive classes from Sample such as WallTimeSample
    // but it seems better for encapsulation to do the transformation between collected raw data
    // and a Sample in each Provider (this is behind CollectorBase template class)
    void AddValue(std::int64_t value, size_t index);
    void AddFrame(FrameInfoView const& frame);

    template<typename T>
    void AddLabel(T&& label)
    {
        _labels.push_back(std::forward<T>(label));
    }

    template<typename T>
    void AddNumericLabel(T&& label)
    {
        _numericLabels.push_back(std::forward<T>(label));
    }

    template<typename T>
    void ReplaceLabel(T&& label)
    {
        for (auto it = _labels.rbegin(); it != _labels.rend(); it++)
        {
            if (it->first == label.first)
            {
                it->second = label.second;

                return;
            }
        }
    }

    template<typename T>
    void ReplaceNumericLabel(T&& label)
    {
        for (auto it = _numericLabels.rbegin(); it != _numericLabels.rend(); it++)
        {
            if (it->first == label.first)
            {
                it->second = label.second;

                return;
            }
        }
    }

    // helpers for well known mandatory labels
    template <typename T>
    void SetPid(T&& pid)
    {
        AddNumericLabel(NumericLabel{ProcessIdLabel, std::forward<T>(pid)});
    }

    template <typename T>
    void SetAppDomainName(T&& name)
    {
        AddLabel(Label{AppDomainNameLabel, std::forward<T>(name)});
    }

    template <typename T>
    void SetThreadId(T&& tid)
    {
        AddLabel(Label{ThreadIdLabel, std::forward<T>(tid)});
    }

    template <typename T>
    void SetThreadName(T&& name)
    {
        AddLabel(Label{ThreadNameLabel, std::forward<T>(name)});
    }

    void SetTimestamp(std::uint64_t timestamp)
    {
        _timestamp = timestamp;
    }

    void SetRuntimeId(std::string_view runtimeId)
    {
        _runtimeId = runtimeId;
    }

    void Reset()
    {
        _timestamp = 0;
        _callstack.clear();
        _runtimeId = {};
        _numericLabels.clear();
        _labels.clear();
        std::fill(_values.begin(), _values.end(), 0);
    }
    // well known labels
public:
    static const std::string ThreadIdLabel;
    static const std::string ThreadNameLabel;
    static const std::string ProcessIdLabel;
    static const std::string AppDomainNameLabel;
    static const std::string LocalRootSpanIdLabel;
    static const std::string ProfileIdLabel;
    static const std::string SpanIdLabel;
    static const std::string ExceptionTypeLabel;
    static const std::string ExceptionMessageLabel;
    static const std::string AllocationClassLabel;
    static const std::string GarbageCollectionGenerationLabel;
    static const std::string GarbageCollectionNumberLabel;
    static const std::string TimelineEventTypeLabel;
    static const std::string TimelineEventTypeStopTheWorld;
    static const std::string TimelineEventTypeGarbageCollection;
    static const std::string TimelineEventTypeThreadStart;
    static const std::string TimelineEventTypeThreadStop;
    static const std::string GarbageCollectionReasonLabel;
    static const std::string GarbageCollectionTypeLabel;
    static const std::string GarbageCollectionCompactingLabel;
    static const std::string ObjectLifetimeLabel;
    static const std::string ObjectIdLabel;
    static const std::string ObjectGenerationLabel;

private:
    uint64_t _timestamp;
    std::vector<FrameInfoView> _callstack;
    Values _values;
    Labels _labels;
    NumericLabels _numericLabels;
    std::string_view _runtimeId;
};<|MERGE_RESOLUTION|>--- conflicted
+++ resolved
@@ -12,7 +12,10 @@
 #include <string_view>
 #include <tuple>
 #include <vector>
+
+
 #include "async_ref_counted_string.h"
+
 
 struct SampleValueType
 {
@@ -22,13 +25,8 @@
 
 
 typedef std::vector<int64_t> Values;
-<<<<<<< HEAD
 typedef std::pair<std::string_view, google::javaprofiler::AsyncRefCountedString> Label;
-typedef std::list<Label> Labels;
-=======
-typedef std::pair<std::string_view, std::string> Label;
 typedef std::vector<Label> Labels;
->>>>>>> 2405e4ce
 typedef std::pair<std::string_view, int64_t> NumericLabel;
 typedef std::pair<std::string_view, uint64_t> SpanLabel;
 typedef std::vector<NumericLabel> NumericLabels;
@@ -159,7 +157,6 @@
     static const std::string ProcessIdLabel;
     static const std::string AppDomainNameLabel;
     static const std::string LocalRootSpanIdLabel;
-    static const std::string ProfileIdLabel;
     static const std::string SpanIdLabel;
     static const std::string ExceptionTypeLabel;
     static const std::string ExceptionMessageLabel;
@@ -178,6 +175,10 @@
     static const std::string ObjectIdLabel;
     static const std::string ObjectGenerationLabel;
 
+
+    static const std::string ProfileIdLabel;
+
+
 private:
     uint64_t _timestamp;
     std::vector<FrameInfoView> _callstack;
