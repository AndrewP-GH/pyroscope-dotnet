// Unless explicitly stated otherwise all files in this repository are licensed under the Apache 2 License.
// This product includes software developed at Datadog (https://www.datadoghq.com/). Copyright 2022 Datadog, Inc.

// from dotnet coreclr includes
#include "cor.h"
#include "corprof.h"
// end

#include "CorProfilerCallback.h"

#include <inttypes.h>

#ifdef _WINDOWS
#include <VersionHelpers.h>
#include <windows.h>
#else
#include "cgroup.h"
#include <libunwind.h>
#include <signal.h>
#endif

#include "AllocationsProvider.h"
#include "AllocationsRecorder.h"
#include "AppDomainStore.h"
#include "ApplicationStore.h"
#include "CallstackProvider.h"
#include "ClrLifetime.h"
#include "Configuration.h"
#include "ContentionProvider.h"
#ifdef LINUX
#include "CpuProfilerDisableScope.h"
#endif
#include "CpuTimeProvider.h"
#include "DebugInfoStore.h"
#include "EnabledProfilers.h"
#include "EnvironmentVariables.h"
#include "EventPipeEventsManager.h"
#include "ExceptionsProvider.h"
#include "FrameStore.h"
#include "GCThreadsCpuProvider.h"
#include "IMetricsSender.h"
#include "IMetricsSenderFactory.h"
#include "Log.h"
#include "ManagedThreadList.h"
#include "MetadataProvider.h"
#include "OpSysTools.h"
#include "OsSpecificApi.h"
#include "ProfileExporter.h"
#include "ProfilerEngineStatus.h"
#include "RuntimeIdStore.h"
#include "RuntimeInfo.h"
#include "Sample.h"
#include "SampleValueTypeProvider.h"
#include "SsiManager.h"
#include "StackSamplerLoopManager.h"
#include "ThreadsCpuManager.h"
#include "WallTimeProvider.h"
<<<<<<< HEAD
#include "AllocationsRecorder.h"

#include "PprofExporter.h"
#include "PyroscopePprofSink.h"
=======
#ifdef LINUX
#include "ProfilerSignalManager.h"
#include "SystemCallsShield.h"
#include "TimerCreateCpuProfiler.h"
#endif

>>>>>>> 2405e4ce
#include "shared/src/native-src/environment_variables.h"
#include "shared/src/native-src/pal.h"
#include "shared/src/native-src/string.h"

#include "dd_profiler_version.h"

IClrLifetime* CorProfilerCallback::GetClrLifetime() const
{
    return _pClrLifetime.get();
}

<<<<<<< HEAD
void CorProfilerCallback::SetStackSamplerEnabled(bool enabled)
{
        Log::Debug("CorProfilerCallback::SetStackSamplerEnabled: ", enabled);
    if (enabled)
    {
        _pStackSamplerLoopManager->Start();
    }
    else
    {
        _pStackSamplerLoopManager->Stop();
    }
}

void CorProfilerCallback::SetAllocationTrackingEnabled(bool enabled)
{
    if (_pClrEventsParser)
    {
        Log::Debug("CorProfilerCallback::SetAllocationTrackingEnabled: ", enabled);
        _pClrEventsParser->SetAllocationTrackingEnabled(enabled);
    }
    else 
    {
        Log::Debug("CorProfilerCallback::SetAllocationTrackingEnabled: trying to enable/disable while it was not configured (PYROSCOPE_PROFILING_ALLOCATION_ENABLED)");
    }
}

void CorProfilerCallback::SetContentionTrackingEnabled(bool enabled)
{
    if (_pClrEventsParser)
    {
        Log::Debug("CorProfilerCallback::SetContentionTrackingEnabled: ", enabled);
        _pClrEventsParser->SetContentionTrackingEnabled(enabled);
    }
    else
    {
        Log::Debug("CorProfilerCallback::SetContentionTrackingEnabled: trying to enable/disable while it was not configured (PYROSCOPE_PROFILING_CONTENTION_ENABLED)");
    }
}

void CorProfilerCallback::SetExceptionTrackingEnabled(bool enabled)
{
    if (_pExceptionsProvider != nullptr)
    {
        Log::Debug("CorProfilerCallback::SetExceptionTrackingEnabled: ", enabled);
        _exceptionTrackingEnabled = enabled;
    } else {
        Log::Debug("CorProfilerCallback::SetExceptionTrackingEnabled: trying to enable/disable while it was not configured (PYROSCOPE_PROFILING_EXCEPTION_ENABLED)");
    }
}

std::shared_ptr<PyroscopePprofSink> CorProfilerCallback::GetPyroscopePprofSink() {
    return _pyroscopePprofSink;
};


// Initialization
=======
// This can be used to detect profiler version in a memory dump
// in WinDbg:  dt Datadog_Profiler_Native!Profiler_Version
// in gdb: p Profiler_Version
#ifdef _WINDOWS
extern "C" __declspec(dllexport) const char* Profiler_Version = PROFILER_VERSION;
#else
extern "C" __attribute__((visibility("default"))) const char* Profiler_Version = PROFILER_VERSION;
#endif
>>>>>>> 2405e4ce

// Initialization
CorProfilerCallback* CorProfilerCallback::_this = nullptr;

<<<<<<< HEAD
CorProfilerCallback::CorProfilerCallback() : _exceptionTrackingEnabled(true)
=======
CorProfilerCallback::CorProfilerCallback(std::shared_ptr<IConfiguration> pConfiguration) :
    _pConfiguration{std::move(pConfiguration)}
>>>>>>> 2405e4ce
{
    // Keep track of the one and only ICorProfilerCallback implementation.
    // It will be used as root for other services
    _this = this;

    _pClrLifetime = std::make_unique<ClrLifetime>(&_isInitialized);

#ifndef _WINDOWS
    CGroup::Initialize();
#endif
    google::javaprofiler::AsyncRefCountedString::Init();
    google::javaprofiler::Tags::Init();

}

// Cleanup
CorProfilerCallback::~CorProfilerCallback()
{
    DisposeInternal();

    _this = nullptr;

#ifndef _WINDOWS
    CGroup::Cleanup();
#endif
}

void CorProfilerCallback::InitializeServices()
{
    _metricsSender = IMetricsSenderFactory::Create();

    _pAppDomainStore = std::make_unique<AppDomainStore>(_pCorProfilerInfo);

    _pDebugInfoStore = std::make_unique<DebugInfoStore>(_pCorProfilerInfo, _pConfiguration.get());

#ifdef LINUX
    if (_pConfiguration->IsSystemCallsShieldEnabled())
    {
        // This service must be started before StackSamplerLoop-based profilers to help with non-restartable system calls (ex: socket operations)
        _systemCallsShield = RegisterService<SystemCallsShield>(_pConfiguration.get());
    }
#endif

    _pFrameStore = std::make_unique<FrameStore>(_pCorProfilerInfo, _pConfiguration.get(), _pDebugInfoStore.get());

    // Create service instances
    _pThreadsCpuManager = RegisterService<ThreadsCpuManager>();

    _pManagedThreadList = RegisterService<ManagedThreadList>(_pCorProfilerInfo);
    _managedThreadsMetric = _metricsRegistry.GetOrRegister<ProxyMetric>("dotnet_managed_threads", [this]() {
        return _pManagedThreadList->Count();
    });

    _managedThreadsMetric = _metricsRegistry.GetOrRegister<ProxyMetric>("dotnet_managed_threads_high", [this]() {
        return _pManagedThreadList->GetHighCountAndReset();
    });

    _managedThreadsMetric = _metricsRegistry.GetOrRegister<ProxyMetric>("dotnet_managed_threads_low", [this]() {
        return _pManagedThreadList->GetLowCountAndReset();
    });

    _pCodeHotspotsThreadList = RegisterService<ManagedThreadList>(_pCorProfilerInfo);
    _managedThreadsWithContextMetric = _metricsRegistry.GetOrRegister<ProxyMetric>("dotnet_managed_threads_with_context", [this]() {
        return _pCodeHotspotsThreadList->Count();
    });

    _pRuntimeIdStore = RegisterService<RuntimeIdStore>();

    auto valueTypeProvider = SampleValueTypeProvider();

    if (_pConfiguration->IsThreadLifetimeEnabled())
    {
        _pThreadLifetimeProvider = RegisterService<ThreadLifetimeProvider>(
            valueTypeProvider,
            _pFrameStore.get(),
            _pThreadsCpuManager,
            _pAppDomainStore.get(),
            _pRuntimeIdStore,
            _pConfiguration.get(),
            MemoryResourceManager::GetDefault());
    }

    if (_pConfiguration->IsWallTimeProfilingEnabled())
    {
        _pWallTimeProvider = RegisterService<WallTimeProvider>(valueTypeProvider, _pThreadsCpuManager, _pFrameStore.get(), _pAppDomainStore.get(), _pRuntimeIdStore, _pConfiguration.get(), MemoryResourceManager::GetDefault());
    }

    if (_pConfiguration->IsCpuProfilingEnabled())
    {
        shared::pmr::memory_resource* memoryResource = MemoryResourceManager::GetDefault();

#ifdef LINUX
        if (_pConfiguration->GetCpuProfilerType() == CpuProfilerType::TimerCreate)
        {
            auto const useMmap = true;
            memoryResource = _memoryResourceManager.GetSynchronizedPool(100, 4096, useMmap);
        }
#endif
        _pCpuTimeProvider = RegisterService<CpuTimeProvider>(
            valueTypeProvider, _pThreadsCpuManager, _pFrameStore.get(), _pAppDomainStore.get(), _pRuntimeIdStore, _pConfiguration.get(), memoryResource);
    }

    if (_pConfiguration->IsExceptionProfilingEnabled())
    {
        _pExceptionsProvider = RegisterService<ExceptionsProvider>(
            valueTypeProvider,
            _pCorProfilerInfo,
            _pManagedThreadList,
            _pFrameStore.get(),
            _pConfiguration.get(),
            _pThreadsCpuManager,
            _pAppDomainStore.get(),
            _pRuntimeIdStore,
            _metricsRegistry,
            CallstackProvider(_memoryResourceManager.GetDefault()),
            MemoryResourceManager::GetDefault());
    }

    // _pCorProfilerInfoEvents must have been set for any .NET 5+ CLR events-based profiler to work
    if (_pCorProfilerInfoEvents != nullptr)
    {
        // live objects profiling requires allocations profiling
        if (_pConfiguration->IsHeapProfilingEnabled())
        {
            if (_pCorProfilerInfoLiveHeap != nullptr)
            {
                _pLiveObjectsProvider = RegisterService<LiveObjectsProvider>(
                    valueTypeProvider,
                    _pCorProfilerInfoLiveHeap,
                    _pManagedThreadList,
                    _pFrameStore.get(),
                    _pThreadsCpuManager,
                    _pAppDomainStore.get(),
                    _pRuntimeIdStore,
                    _pConfiguration.get(),
                    _metricsRegistry);

                _pAllocationsProvider = RegisterService<AllocationsProvider>(
                    false, // not .NET Framework
                    valueTypeProvider,
                    _pCorProfilerInfo,
                    _pManagedThreadList,
                    _pFrameStore.get(),
                    _pThreadsCpuManager,
                    _pAppDomainStore.get(),
                    _pRuntimeIdStore,
                    _pConfiguration.get(),
                    _pLiveObjectsProvider,
                    _metricsRegistry,
                    CallstackProvider(_memoryResourceManager.GetDefault()),
                    MemoryResourceManager::GetDefault()
                );

                if (!_pConfiguration->IsAllocationProfilingEnabled())
                {
                    Log::Warn("Allocations profiling is enabled due to activated live objects profiling.");
                }
            }
            else
            {
                Log::Warn("Live Heap profiling is disabled: .NET 7+ is required.");
            }
        }

        // check for allocations profiling only (without heap profiling)
        if (_pConfiguration->IsAllocationProfilingEnabled() && (_pAllocationsProvider == nullptr))
        {
            _pAllocationsProvider = RegisterService<AllocationsProvider>(
                false, // not .NET Framework
                valueTypeProvider,
                _pCorProfilerInfo,
                _pManagedThreadList,
                _pFrameStore.get(),
                _pThreadsCpuManager,
                _pAppDomainStore.get(),
                _pRuntimeIdStore,
                _pConfiguration.get(),
                nullptr, // no listener
                _metricsRegistry,
                CallstackProvider(_memoryResourceManager.GetDefault()),
                MemoryResourceManager::GetDefault()
            );
        }

        if (_pConfiguration->IsContentionProfilingEnabled())
        {
            _pContentionProvider = RegisterService<ContentionProvider>(
                valueTypeProvider,
                _pCorProfilerInfo,
                _pManagedThreadList,
                _pFrameStore.get(),
                _pThreadsCpuManager,
                _pAppDomainStore.get(),
                _pRuntimeIdStore,
                _pConfiguration.get(),
                _metricsRegistry,
                CallstackProvider(_memoryResourceManager.GetDefault()),
                MemoryResourceManager::GetDefault()
            );
        }

        if (_pConfiguration->IsGarbageCollectionProfilingEnabled())
        {
            _pStopTheWorldProvider = RegisterService<StopTheWorldGCProvider>(
                valueTypeProvider,
                _pFrameStore.get(),
                _pThreadsCpuManager,
                _pAppDomainStore.get(),
                _pRuntimeIdStore,
                _pConfiguration.get(),
                MemoryResourceManager::GetDefault()
            );
            _pGarbageCollectionProvider = RegisterService<GarbageCollectionProvider>(
                valueTypeProvider,
                _pFrameStore.get(),
                _pThreadsCpuManager,
                _pAppDomainStore.get(),
                _pRuntimeIdStore,
                _pConfiguration.get(),
                _metricsRegistry,
                MemoryResourceManager::GetDefault()
            );
        }
        else
        {
            _pStopTheWorldProvider = nullptr;
            _pGarbageCollectionProvider = nullptr;
        }

        // TODO: add new CLR events-based providers to the event parser
        _pEventPipeEventsManager = std::make_unique<EventPipeEventsManager>(
            _pAllocationsProvider,
            _pContentionProvider,
            _pStopTheWorldProvider
        );

        if (_pGarbageCollectionProvider != nullptr)
        {
            _pEventPipeEventsManager->Register(_pGarbageCollectionProvider);
        }
        if (_pLiveObjectsProvider != nullptr)
        {
            _pEventPipeEventsManager->Register(_pLiveObjectsProvider);
        }
        // TODO: register any provider that needs to get notified when GCs start and end
    }
    else if ((_pRuntimeInfo->IsDotnetFramework()) && (_pConfiguration->IsEtwEnabled()))
    // deal with event-based profilers in .NET Framework
    {
        // check for allocations profiling only (without heap profiling)
        if (_pConfiguration->IsAllocationProfilingEnabled())
        {
            _pAllocationsProvider = RegisterService<AllocationsProvider>(
                true, // is .NET Framework
                valueTypeProvider,
                _pCorProfilerInfo,
                _pManagedThreadList,
                _pFrameStore.get(),
                _pThreadsCpuManager,
                _pAppDomainStore.get(),
                _pRuntimeIdStore,
                _pConfiguration.get(),
                nullptr, // no listener
                _metricsRegistry,
                CallstackProvider(_memoryResourceManager.GetDefault()),
                MemoryResourceManager::GetDefault());
        }

        if (_pConfiguration->IsContentionProfilingEnabled())
        {
            _pContentionProvider = RegisterService<ContentionProvider>(
                valueTypeProvider,
                _pCorProfilerInfo,
                _pManagedThreadList,
                _pFrameStore.get(),
                _pThreadsCpuManager,
                _pAppDomainStore.get(),
                _pRuntimeIdStore,
                _pConfiguration.get(),
                _metricsRegistry,
                CallstackProvider(_memoryResourceManager.GetDefault()),
                MemoryResourceManager::GetDefault());
        }

        if (_pConfiguration->IsGarbageCollectionProfilingEnabled())
        {
            _pStopTheWorldProvider = RegisterService<StopTheWorldGCProvider>(
                valueTypeProvider,
                _pFrameStore.get(),
                _pThreadsCpuManager,
                _pAppDomainStore.get(),
                _pRuntimeIdStore,
                _pConfiguration.get(),
                MemoryResourceManager::GetDefault());

            _pGarbageCollectionProvider = RegisterService<GarbageCollectionProvider>(
                valueTypeProvider,
                _pFrameStore.get(),
                _pThreadsCpuManager,
                _pAppDomainStore.get(),
                _pRuntimeIdStore,
                _pConfiguration.get(),
                _metricsRegistry,
                MemoryResourceManager::GetDefault());
        }
        else
        {
            _pStopTheWorldProvider = nullptr;
            _pGarbageCollectionProvider = nullptr;
        }

        // live heap is not supported by .NET Framework

        _pEtwEventsManager = OsSpecificApi::CreateEtwEventsManager(
            _pAllocationsProvider,
            _pContentionProvider,
            _pStopTheWorldProvider,
            _pConfiguration.get());

        if (_pGarbageCollectionProvider != nullptr)
        {
            _pEtwEventsManager->Register(_pGarbageCollectionProvider);
        }

        // NOTE: it is too early to ask the Agent to enable the CLR provider in the ETW session
        //       so we can't call _pEtwEventsManager->Start() here
        //       wait for the first thread to be created
    }

    if (_pConfiguration->IsAllocationRecorderEnabled() && !_pConfiguration->GetProfilesOutputDirectory().empty())
    {
        _pAllocationsRecorder = std::make_unique<AllocationsRecorder>(_pCorProfilerInfo, _pFrameStore.get());
    }

    // compute enabled profilers based on configuration and receivable CLR events
    _pEnabledProfilers = std::make_unique<EnabledProfilers>(
        _pConfiguration.get(),
        _pCorProfilerInfoEvents != nullptr    // .NET 5+ CLR events-based profilers
            || _pEtwEventsManager != nullptr, // .NET Framework CLR events-based profilers
        _pLiveObjectsProvider != nullptr);

    // disable profilers if the connection with the agent failed
    if (_pRuntimeInfo->IsDotnetFramework())
    {
        if (_pEtwEventsManager == nullptr)
        {
            // keep track that event-based profilers are disabled
            _pEnabledProfilers->Disable(RuntimeProfiler::LockContention);
            _pEnabledProfilers->Disable(RuntimeProfiler::GC);
            _pEnabledProfilers->Disable(RuntimeProfiler::Allocations);

            // these profilers are not supported in .NET Framework anyway
            _pEnabledProfilers->Disable(RuntimeProfiler::Heap);
        }
    }

    // Avoid iterating twice on all providers in order to inject this value in each constructor
    // and store it in CollectorBase so it can be used in TransformRawSample (where the sample is created)
    auto const& sampleTypeDefinitions = valueTypeProvider.GetValueTypes();
    Sample::ValuesCount = sampleTypeDefinitions.size();

    _pStackSamplerLoopManager = RegisterService<StackSamplerLoopManager>(
        _pCorProfilerInfo,
        _pConfiguration.get(),
        _metricsSender,
        _pClrLifetime.get(),
        _pThreadsCpuManager,
        _pManagedThreadList,
        _pCodeHotspotsThreadList,
        _pWallTimeProvider,
        _pCpuTimeProvider,
        _metricsRegistry,
        CallstackProvider(_memoryResourceManager.GetSynchronizedPool(100, Callstack::MaxSize)));

#ifdef LINUX
    if (_pConfiguration->IsCpuProfilingEnabled() && _pConfiguration->GetCpuProfilerType() == CpuProfilerType::TimerCreate)
    {
        auto const useMmap = true;
        _pCpuProfiler = RegisterService<TimerCreateCpuProfiler>(
            _pConfiguration.get(),
            ProfilerSignalManager::Get(SIGPROF),
            _pManagedThreadList,
            _pCpuTimeProvider,
            CallstackProvider(_memoryResourceManager.GetSynchronizedPool(100, Callstack::MaxSize, useMmap)));
    }
#endif

    _pApplicationStore = RegisterService<ApplicationStore>(_pConfiguration.get(), _pRuntimeInfo.get(), _pSsiManager.get());

    // The different elements of the libddprof pipeline are created and linked together
    // i.e. the exporter is passed to the aggregator and each provider is added to the aggregator.
<<<<<<< HEAD
    _pyroscopePprofSink = std::make_shared<PyroscopePprofSink>(
        _pConfiguration->PyroscopeServerAddress(),
        _pConfiguration->PyroscopeApplicationName(),
        _pConfiguration->PyroscopeAuthToken(),
        _pConfiguration->PyroscopeBasicAuthUser(),
        _pConfiguration->PyroscopeBasicAuthPassword(),
        _pConfiguration->PyroscopeTenantID(),
        PyroscopePprofSink::ParseHeadersJSON(std::move(_pConfiguration->PyroscopeHttpHeaders())),
        _pConfiguration->GetUserTags());
    _pExporter = std::make_unique<PprofExporter>(_pApplicationStore,
                                                 _pyroscopePprofSink,
                                                 sampleTypeDefinitions);
=======
    _pExporter = std::make_unique<ProfileExporter>(
        sampleTypeDefinitions,
        _pConfiguration.get(),
        _pApplicationStore,
        _pRuntimeInfo.get(),
        _pEnabledProfilers.get(),
        _metricsRegistry,
        _pMetadataProvider.get(),
        _pSsiManager.get(),
        _pAllocationsRecorder.get()
        );
>>>>>>> 2405e4ce

    if (_pConfiguration->IsGcThreadsCpuTimeEnabled() &&
        _pCpuTimeProvider != nullptr &&
        _pRuntimeInfo->GetDotnetMajorVersion() >= 5)
    {
        _gcThreadsCpuProvider = std::make_unique<GCThreadsCpuProvider>(_pCpuTimeProvider, _metricsRegistry);

        _pExporter->RegisterProcessSamplesProvider(_gcThreadsCpuProvider.get());
    }

    if (_pContentionProvider != nullptr)
    {
        _pExporter->RegisterUpscaleProvider(_pContentionProvider);
    }
    if (_pExceptionsProvider != nullptr)
    {
        _pExporter->RegisterUpscaleProvider(_pExceptionsProvider);
    }

    _pSamplesCollector = RegisterService<SamplesCollector>(
        _pConfiguration.get(),
        _pThreadsCpuManager,
        _pExporter.get(),
        _metricsSender.get());

    if (_pConfiguration->IsThreadLifetimeEnabled())
    {
        _pSamplesCollector->Register(_pThreadLifetimeProvider);
    }

    if (_pConfiguration->IsWallTimeProfilingEnabled())
    {
        _pSamplesCollector->Register(_pWallTimeProvider);
    }

    if (_pConfiguration->IsCpuProfilingEnabled())
    {
        _pSamplesCollector->Register(_pCpuTimeProvider);
    }

    if (_pConfiguration->IsExceptionProfilingEnabled())
    {
        _pSamplesCollector->Register(_pExceptionsProvider);
    }

    // CLR events-based providers require ICorProfilerInfo12 (stored in _pCorProfilerInfoEvents).
    // If not set, no need to even check the configuration
    if (_pCorProfilerInfoEvents != nullptr)
    {
        if (_pConfiguration->IsAllocationProfilingEnabled())
        {
            _pSamplesCollector->Register(_pAllocationsProvider);
        }

        // Live heap profiling required .NET 7+ and ICorProfilerInfo13 in _pCorProfilerInfoLiveHeap
        // --> _pLiveObjectsProvider is null otherwise
        if (_pConfiguration->IsHeapProfilingEnabled() && (_pLiveObjectsProvider != nullptr))
        {
            _pSamplesCollector->RegisterBatchedProvider(_pLiveObjectsProvider);
        }

        if (_pConfiguration->IsContentionProfilingEnabled())
        {
            _pSamplesCollector->Register(_pContentionProvider);
        }

        if (_pConfiguration->IsGarbageCollectionProfilingEnabled())
        {
            _pSamplesCollector->Register(_pStopTheWorldProvider);
            _pSamplesCollector->Register(_pGarbageCollectionProvider);
        }
    }
    // CLR events-based providers for .NET Framework
    else if (_pEtwEventsManager != nullptr)
    {
        if (_pAllocationsProvider != nullptr)
        {
            _pSamplesCollector->Register(_pAllocationsProvider);
        }

        if (_pContentionProvider != nullptr)
        {
            _pSamplesCollector->Register(_pContentionProvider);
        }

        if (_pStopTheWorldProvider != nullptr)
        {
            _pSamplesCollector->Register(_pStopTheWorldProvider);
        }

        if (_pGarbageCollectionProvider != nullptr)
        {
            _pSamplesCollector->Register(_pGarbageCollectionProvider);
        }
    }
}


// Single Step Instrumentation heuristics are triggered so profiling can start
void CorProfilerCallback::OnStartDelayedProfiling()
{
    // check race conditions for shutdown
    if (!_isInitialized.load())
    {
        return;
    }

    // if not enabled via SSI, just get out
    if (!(
        (_pConfiguration->GetEnablementStatus() == EnablementStatus::SsiEnabled) ||
        (_pConfiguration->GetEnablementStatus() == EnablementStatus::Auto)
        ))
    {
        return;
    }

    if (StartServices())
    {
        Log::Info("Profiler is started after a delay.");

        StartEtwCommunication();
    }
    else
    {
        Log::Error("Profiler failed to start after a delay.");
    }
}

void CorProfilerCallback::StartEtwCommunication()
{
    _isETWStarted = true;
    auto success = _pEtwEventsManager->Start();
    if (!success)
    {
        Log::Error("Failed to contact the Datadog Agent named pipe dedicated to profiling. Try to install the latest version.");

        _pEtwEventsManager->Stop();
        _pEtwEventsManager = nullptr;
    }
}

bool CorProfilerCallback::StartServices()
{
    bool result = true;
    bool success = true;

    for (auto const& service : _services)
    {
        auto name = service->GetName();
        success = service->Start();
        if (success)
        {
            Log::Info(name, " started successfully.");
        }
        else
        {
            Log::Info(name, " failed to start. This service might have been started earlier.");
        }
        result &= success;
    }

    return result;
}

bool CorProfilerCallback::DisposeServices()
{
    bool result = StopServices();

    // Delete all services instances in reverse order of their creation
    // to avoid using a deleted service...

    _services.clear();

    _pExporter = nullptr;
    _pyroscopePprofSink = nullptr;

    _pThreadsCpuManager = nullptr;
    _pStackSamplerLoopManager = nullptr;
    _pManagedThreadList = nullptr;
    _pCodeHotspotsThreadList = nullptr;
    _pApplicationStore = nullptr;

    return result;
}

bool CorProfilerCallback::StopServices()
{
    // We need to destroy items here in the reverse order to what they have
    // been initialized in the Initialize() method.
    bool result = true;
    bool success = true;

    // stop all services
    for (size_t i = _services.size(); i > 0; i--)
    {
        const auto& service = _services[i - 1];
        const auto* name = service->GetName();
        success = service->Stop();
        if (success)
        {
            Log::Info(name, " stopped successfully.");
        }
        else
        {
            Log::Info(name, " failed to stop. This service might have been stopped earlier.");
        }
        result &= success;
    }

    return result;
}

void CorProfilerCallback::DisposeInternal()
{
    // This method is called from the destructor as well as from the Shutdown callback.
    // Most operations here are idempotent - calling them multiple time is benign.
    // However, we defensively use an additional flag to make this entire method idempotent as a whole.

    // Note the race here. _isInitialized protects DisposeInternal() from being called multiple times sequentially.
    // It does NOT protect against concurrent invocations!

    bool isInitialized = _isInitialized.load();

    Log::Info("CorProfilerCallback::DisposeInternal() invoked. _isInitialized = ", isInitialized);

    if (isInitialized)
    {
        ProfilerEngineStatus::WriteIsProfilerEngineActive(false);
        _isInitialized.store(false);

        // Don't forget to stop the CLR events session if any
        auto* pInfo = _pCorProfilerInfoEvents;
        if (pInfo != nullptr)
        {
            if (_session != 0)
            {
                pInfo->EventPipeStopSession(_session);
                _session = 0;
            }

            pInfo->Release();
            _pCorProfilerInfoEvents = nullptr;
        }

        // Do the same for .NET Framework if any
        if (_pEtwEventsManager != nullptr)
        {
            _pEtwEventsManager->Stop();
        }

        DisposeServices();

        ICorProfilerInfo5* pCorProfilerInfo = _pCorProfilerInfo;
        if (pCorProfilerInfo != nullptr)
        {
            pCorProfilerInfo->Release();
            _pCorProfilerInfo = nullptr;
        }

        // So we are about to turn off the Native Profiler Engine.
        // We signaled that to the anyone who is interested (e.g. the TraceContextTracking library) using ProfilerEngineStatus::WriteIsProfilerEngineActive(..),
        // which included flushing thread buffers. However, it is possible that a reader of ProfilerEngineStatus::GetReadPtrIsProfilerEngineActive()
        // (e.g. the TraceContextTracking library) just started doing something that requires the engine to be present.
        // Engine unloads are extremely rare, and so components are not expected synchronize with a potential unload process.
        // So we will now pause the unload process and allow other threads to run for a long time (hundreds of milliseconds).
        // This will allow any users of the Engine who missed the above WriteIsProfilerEngineActive(..) notification to finsh doing whatecer they are doing.
        // This is not a guarantee, but it makes problems extremely unlikely.
        constexpr std::chrono::microseconds EngineShutdownSafetyPeriodMS = std::chrono::microseconds(500);

        Log::Debug("CorProfilerCallback::DisposeInternal(): Starting a pause of ",
                   EngineShutdownSafetyPeriodMS.count(), " millisecs to allow ongoing Profiler Engine usage operations to complete.");

        std::this_thread::sleep_for(EngineShutdownSafetyPeriodMS);

        Log::Debug("CorProfilerCallback::DisposeInternal():  Pause completed.");
    }
}

HRESULT STDMETHODCALLTYPE CorProfilerCallback::QueryInterface(REFIID riid, void** ppvObject)
{
    if (ppvObject == nullptr)
    {
        return E_POINTER;
    }

    if (riid == __uuidof(IUnknown) || riid == __uuidof(ICorProfilerCallback) // 176FBED1-A55C-4796-98CA-A9DA0EF883E7
        || riid == __uuidof(ICorProfilerCallback2)                           // 8A8CC829-CCF2-49fe-BBAE-0F022228071A
        || riid == __uuidof(ICorProfilerCallback3)                           // 4FD2ED52-7731-4b8d-9469-03D2CC3086C5
        || riid == __uuidof(ICorProfilerCallback4)                           // 7B63B2E3-107D-4d48-B2F6-F61E229470D2
        || riid == __uuidof(ICorProfilerCallback5)                           // 8DFBA405-8C9F-45F8-BFFA-83B14CEF78B5
        || riid == __uuidof(ICorProfilerCallback6)                           // FC13DF4B-4448-4F4F-950C-BA8D19D00C36
        || riid == __uuidof(ICorProfilerCallback7)                           // F76A2DBA-1D52-4539-866C-2AA518F9EFC3
        || riid == __uuidof(ICorProfilerCallback8)                           // 5BED9B15-C079-4D47-BFE2-215A140C07E0
        || riid == __uuidof(ICorProfilerCallback9)                           // 27583EC3-C8F5-482F-8052-194B8CE4705A
        || riid == __uuidof(ICorProfilerCallback10))                         // CEC5B60E-C69C-495F-87F6-84D28EE16FFB
    {
        *ppvObject = this;
        this->AddRef();

        return S_OK;
    }

    *ppvObject = nullptr;
    return E_NOINTERFACE;
}

ULONG STDMETHODCALLTYPE CorProfilerCallback::AddRef()
{
    ULONG refCount = _refCount.fetch_add(1) + 1;
    return refCount;
}

ULONG STDMETHODCALLTYPE CorProfilerCallback::Release()
{
    ULONG refCount = _refCount.fetch_sub(1) - 1;

    if (refCount == 0)
    {
        delete this;
    }

    return refCount;
}

ULONG STDMETHODCALLTYPE CorProfilerCallback::GetRefCount() const
{
    ULONG refCount = _refCount.load();
    return refCount;
}

void CorProfilerCallback::InspectRuntimeCompatibility(IUnknown* corProfilerInfoUnk, uint16_t& runtimeMajor, uint16_t& runtimeMinor)
{
    runtimeMajor = 0;
    runtimeMinor = 0;
    IUnknown* tstVerProfilerInfo;
    if (S_OK == corProfilerInfoUnk->QueryInterface(__uuidof(ICorProfilerInfo13), (void**)&tstVerProfilerInfo))
    {
        _isNet46OrGreater = true;
        Log::Info("ICorProfilerInfo13 available. Profiling API compatibility: .NET Core 7.0 or later.");
        tstVerProfilerInfo->Release();
    }
    else if (S_OK == corProfilerInfoUnk->QueryInterface(__uuidof(ICorProfilerInfo12), (void**)&tstVerProfilerInfo))
    {
        _isNet46OrGreater = true;
        Log::Info("ICorProfilerInfo12 available. Profiling API compatibility: .NET Core 5.0 or later."); // could be 6 too
        tstVerProfilerInfo->Release();
    }
    else if (S_OK == corProfilerInfoUnk->QueryInterface(__uuidof(ICorProfilerInfo11), (void**)&tstVerProfilerInfo))
    {
        runtimeMajor = 3;
        runtimeMinor = 1;
        _isNet46OrGreater = true;
        Log::Info("ICorProfilerInfo11 available. Profiling API compatibility: .NET Core 3.1 or later.");
        tstVerProfilerInfo->Release();
    }
    else if (S_OK == corProfilerInfoUnk->QueryInterface(__uuidof(ICorProfilerInfo10), (void**)&tstVerProfilerInfo))
    {
        runtimeMajor = 3;
        runtimeMinor = 0;
        _isNet46OrGreater = true;
        Log::Info("ICorProfilerInfo10 available. Profiling API compatibility: .NET Core 3.0 or later.");
        tstVerProfilerInfo->Release();
    }
    else if (S_OK == corProfilerInfoUnk->QueryInterface(__uuidof(ICorProfilerInfo9), (void**)&tstVerProfilerInfo))
    {
        runtimeMajor = 2;
        runtimeMinor = 1; // could also be 2.2
        _isNet46OrGreater = true;
        Log::Info("ICorProfilerInfo9 available. Profiling API compatibility: .NET Core 2.1 or later.");
        tstVerProfilerInfo->Release();
    }
    else if (S_OK == corProfilerInfoUnk->QueryInterface(__uuidof(ICorProfilerInfo8), (void**)&tstVerProfilerInfo))
    {
        _isNet46OrGreater = true;
        Log::Info("ICorProfilerInfo8 available. Profiling API compatibility: .NET Fx 4.7.2 or later.");
        tstVerProfilerInfo->Release();
    }
    else if (S_OK == corProfilerInfoUnk->QueryInterface(__uuidof(ICorProfilerInfo7), (void**)&tstVerProfilerInfo))
    {
        _isNet46OrGreater = true;
        Log::Info("ICorProfilerInfo7 available. Profiling API compatibility: .NET Fx 4.6.1 or later.");
        tstVerProfilerInfo->Release();
    }
    else if (S_OK == corProfilerInfoUnk->QueryInterface(__uuidof(ICorProfilerInfo6), (void**)&tstVerProfilerInfo))
    {
        _isNet46OrGreater = true;
        Log::Info("ICorProfilerInfo6 available. Profiling API compatibility: .NET Fx 4.6 or later.");
        tstVerProfilerInfo->Release();
    }
    else if (S_OK == corProfilerInfoUnk->QueryInterface(__uuidof(ICorProfilerInfo5), (void**)&tstVerProfilerInfo))
    {
        Log::Info("ICorProfilerInfo5 available. Profiling API compatibility: .NET Fx 4.5.2 or later.");
        tstVerProfilerInfo->Release();
    }
    else if (S_OK == corProfilerInfoUnk->QueryInterface(__uuidof(ICorProfilerInfo4), (void**)&tstVerProfilerInfo))
    {
        Log::Info("ICorProfilerInfo4 available. Profiling API compatibility: .NET Fx 4.5 or later.");
        tstVerProfilerInfo->Release();
    }
    else if (S_OK == corProfilerInfoUnk->QueryInterface(__uuidof(ICorProfilerInfo3), (void**)&tstVerProfilerInfo))
    {
        Log::Info("ICorProfilerInfo3 available. Profiling API compatibility: .NET Fx 4.0 or later.");
        tstVerProfilerInfo->Release();
    }
    else if (S_OK == corProfilerInfoUnk->QueryInterface(__uuidof(ICorProfilerInfo2), (void**)&tstVerProfilerInfo))
    {
        Log::Info("ICorProfilerInfo2 available. Profiling API compatibility: .NET Fx 2.0 or later.");
        tstVerProfilerInfo->Release();
    }
    else if (S_OK == corProfilerInfoUnk->QueryInterface(__uuidof(ICorProfilerInfo), (void**)&tstVerProfilerInfo))
    {
        Log::Info("ICorProfilerInfo available. Profiling API compatibility: .NET Fx 2 or later.");
        tstVerProfilerInfo->Release();
    }
    else
    {
        Log::Error("No ICorProfilerInfoXxx available.");
    }
}

const char* CorProfilerCallback::SysInfoProcessorArchitectureToStr(WORD wProcArch)
{
    switch (wProcArch)
    {
        case PROCESSOR_ARCHITECTURE_AMD64:
            return "x64 AMD or Intel";
        case PROCESSOR_ARCHITECTURE_ARM:
            return "ARM";
        case PROCESSOR_ARCHITECTURE_ARM64:
            return "ARM64";
        case PROCESSOR_ARCHITECTURE_IA64:
            return "Intel Itanium-based";
        case PROCESSOR_ARCHITECTURE_INTEL:
            return "x86";
        default:
            return "Unknown architecture";
    }
}

void CorProfilerCallback::InspectProcessorInfo()
{
#ifdef _WINDOWS
    BOOL isWow64Process;
    if (IsWow64Process(GetCurrentProcess(), &isWow64Process))
    {
        Log::Info("IsWow64Process : ", (isWow64Process ? "True" : "False"));
    }

    Log::Info("IsWindowsServer: ", (IsWindowsServer() ? "True" : "False"), ".");

    SYSTEM_INFO systemInfo;
    GetNativeSystemInfo(&systemInfo);
    Log::Info("GetNativeSystemInfo results:"
              " wProcessorArchitecture=\"",
              SysInfoProcessorArchitectureToStr(systemInfo.wProcessorArchitecture), "\"",
              "(=", systemInfo.wProcessorArchitecture, ")",
              ", dwPageSize=", systemInfo.dwPageSize,
              ", lpMinimumApplicationAddress=0x", std::setw(16), std::setfill('0'), std::hex, systemInfo.lpMinimumApplicationAddress,
              ", lpMaximumApplicationAddress=0x", std::setw(16), std::setfill('0'), std::hex, systemInfo.lpMaximumApplicationAddress,
              ", dwActiveProcessorMask=0x", std::hex, systemInfo.dwActiveProcessorMask, std::dec,
              ", dwNumberOfProcessors=", systemInfo.dwNumberOfProcessors,
              ", dwProcessorType=", std::dec, systemInfo.dwProcessorType,
              ", dwAllocationGranularity=", systemInfo.dwAllocationGranularity,
              ", wProcessorLevel=", systemInfo.wProcessorLevel,
              ", wProcessorRevision=", std::dec, systemInfo.wProcessorRevision);

#else
    // Running under non-Windows OS. Inspect Processor Info is currently not supported
#endif
}

void CorProfilerCallback::InspectRuntimeVersion(ICorProfilerInfo5* pCorProfilerInfo, USHORT& major, USHORT& minor, COR_PRF_RUNTIME_TYPE& runtimeType)
{
    USHORT clrInstanceId;
    USHORT buildNumber;
    USHORT qfeVersion;

    HRESULT hr = pCorProfilerInfo->GetRuntimeInformation(
        &clrInstanceId,
        &runtimeType,
        &major,
        &minor,
        &buildNumber,
        &qfeVersion,
        0,
        nullptr,
        nullptr);

    if (FAILED(hr))
    {
        Log::Info("Initializing the Profiler: Exact runtime version could not be obtained (0x", std::hex, hr, std::dec, ")");
        CorProfilerCallback::_runtimeDescription = "Unknown version of the .NET runtime";
    }
    else
    {
        std::stringstream buffer;
        buffer << "{ "
               << "clrInstanceId:" << clrInstanceId
               << ", runtimeType:" <<
                     ((runtimeType == COR_PRF_DESKTOP_CLR) ? "DESKTOP_CLR" :
                     (runtimeType == COR_PRF_CORE_CLR) ? "CORE_CLR" :
                     (std::string("unknown(") + std::to_string(runtimeType) + std::string(")")))
               << ", majorVersion: " << major
               << ", minorVersion: " << minor
               << ", buildNumber: " << buildNumber
               << ", qfeVersion: " << qfeVersion
               << " }";

        CorProfilerCallback::_runtimeDescription = buffer.str();
        Log::Info("Initializing the Profiler: Reported runtime version :", CorProfilerCallback::_runtimeDescription);
    }
}

void CorProfilerCallback::ConfigureDebugLog()
{
    shared::WSTRING isLogDebugEnabledStr = shared::GetEnvironmentValue(EnvironmentVariables::DebugLogEnabled);
    bool enabled = false;

    // no environment variable set
    if (isLogDebugEnabledStr.empty())
    {
        Log::Info("No \"", EnvironmentVariables::DebugLogEnabled, "\" environment variable has been found.",
                  " Enable debug log = ", enabled, " (default).");
    }
    else
    {
        if (!shared::TryParseBooleanEnvironmentValue(isLogDebugEnabledStr, enabled))
        {
            // invalid value for environment variable
            Log::Info("Non boolean value \"", isLogDebugEnabledStr, "\" for \"",
                      EnvironmentVariables::DebugLogEnabled, "\" environment variable.",
                      " Enable debug log = ", enabled, " (default).");
        }
        else
        {
            // take environment variable into account
            Log::Info("Enable debug log = ", enabled, " from (\"", EnvironmentVariables::DebugLogEnabled, "\" environment variable)");
        }
    }

    if (enabled)
    {
        Log::EnableDebug();
    }
}

#define PRINT_ENV_VAR_IF_SET(name)                            \
    {                                                         \
        auto envVarValue = shared::GetEnvironmentValue(name); \
        if (!envVarValue.empty())                             \
        {                                                     \
            Log::Info("  ", name, ": ", envVarValue);         \
        }                                                     \
    }

void CorProfilerCallback::PrintEnvironmentVariables()
{
    // TODO: add more env vars values
    // --> should we dump the important ones to ensure that we get them during support investigations?

    Log::Info("Environment variables:");
    PRINT_ENV_VAR_IF_SET(EnvironmentVariables::UseBacktrace2);
}

// CLR event verbosity definition
const uint32_t InformationalVerbosity = 4;
const uint32_t VerboseVerbosity = 5;

HRESULT STDMETHODCALLTYPE CorProfilerCallback::Initialize(IUnknown* corProfilerInfoUnk)
{
    Log::Info("CorProfilerCallback is initializing.");

    ConfigureDebugLog();

    _pMetadataProvider = std::make_unique<MetadataProvider>();
    _pMetadataProvider->Initialize();
    PrintEnvironmentVariables();

    _pSsiManager = std::make_unique<SsiManager>(_pConfiguration.get(), this);
    _pSsiManager->ProcessStart();

    double coresThreshold = _pConfiguration->MinimumCores();
    double cpuLimit = 0;
    if (!OpSysTools::IsSafeToStartProfiler(coresThreshold, cpuLimit))
    {
        Log::Warn("It is not safe to start the profiler. See previous log messages for more info.");
        return E_FAIL;
    }
    _pMetadataProvider->Add(MetadataProvider::SectionRuntimeSettings, MetadataProvider::CpuLimit, std::to_string(cpuLimit));
    _pMetadataProvider->Add(MetadataProvider::SectionRuntimeSettings, MetadataProvider::NbCores, std::to_string(OsSpecificApi::GetProcessorCount()));

    // Log some important environment info:
    CorProfilerCallback::InspectProcessorInfo();
    uint16_t runtimeMajor;
    uint16_t runtimeMinor;
    CorProfilerCallback::InspectRuntimeCompatibility(corProfilerInfoUnk, runtimeMajor, runtimeMinor);

    // Initialize _pCorProfilerInfo:
    if (corProfilerInfoUnk == nullptr)
    {
        Log::Error("No IUnknown is passed to CorProfilerCallback::Initialize(). The profiler will not run.");
        return E_FAIL;
    }

    HRESULT hr = corProfilerInfoUnk->QueryInterface(__uuidof(ICorProfilerInfo5), (void**)&_pCorProfilerInfo);
    if (hr == E_NOINTERFACE)
    {
        Log::Error("This runtime does not support any ICorProfilerInfo5+ interface. .NET Framework 4.5 or later is required.");
        return E_FAIL;
    }
    else if (FAILED(hr))
    {
        Log::Error("An error occurred while obtaining the ICorProfilerInfo interface from the CLR: 0x", std::hex, hr, std::dec, ".");
        return E_FAIL;
    }

    // Log some more important environment info:
    USHORT major = 0;
    USHORT minor = 0;
    COR_PRF_RUNTIME_TYPE runtimeType;
    CorProfilerCallback::InspectRuntimeVersion(_pCorProfilerInfo, major, minor, runtimeType);

    // for .NET Core 2.1, 3.0 and 3.1, from https://github.com/dotnet/runtime/issues/11555#issuecomment-727037353,
    // it is needed to check ICorProfilerInfo11 for 3.1, 10 for 3.0 and 9 for 2.1 since major and minor will be 4.0
    // from GetRuntimeInformation
    if ((runtimeType == COR_PRF_CORE_CLR) && (major == 4))
    {
        major = runtimeMajor;
        minor = runtimeMinor;
    }

    _pRuntimeInfo = std::make_unique<RuntimeInfo>(major, minor, (runtimeType == COR_PRF_DESKTOP_CLR));
    _pMetadataProvider->Add(MetadataProvider::SectionRuntimeSettings, MetadataProvider::ClrVersion, _pRuntimeInfo->GetClrString());

    // CLR events-based profilers need ICorProfilerInfo12 (i.e. .NET 5+) to setup the communication.
    // If no such provider is enabled, no need to trigger it.
    // TODO: update the test when a new CLR events-based profiler is added (contention, GC, ...)
    bool AreEventBasedProfilersEnabled =
        _pConfiguration->IsHeapProfilingEnabled() ||
        _pConfiguration->IsAllocationProfilingEnabled() ||
        _pConfiguration->IsContentionProfilingEnabled() ||
        _pConfiguration->IsGarbageCollectionProfilingEnabled();

    if ((major >= 5) && AreEventBasedProfilersEnabled)
    {
        // Live heap profiling requires .NET 7+ and ICorProfilerInfo13
        if (major >= 7)
        {
            HRESULT hr = corProfilerInfoUnk->QueryInterface(__uuidof(ICorProfilerInfo13), (void**)&_pCorProfilerInfoLiveHeap);
            if (FAILED(hr))
            {
                Log::Error("Failed to get ICorProfilerInfo13: 0x", std::hex, hr, std::dec, ".");
                _pCorProfilerInfoLiveHeap = nullptr;

                // we continue: the live heap profiler will be disabled...
            }
        }

        HRESULT hr = corProfilerInfoUnk->QueryInterface(__uuidof(ICorProfilerInfo12), (void**)&_pCorProfilerInfoEvents);
        if (FAILED(hr))
        {
            Log::Error("Failed to get ICorProfilerInfo12: 0x", std::hex, hr, std::dec, ".");
            _pCorProfilerInfoEvents = nullptr;

            // we continue: the CLR events won't be received so no contention/memory profilers...
        }
    }
    else
    {
        // TODO: Need to listen to ETW for .NET Framework and EventPipe for .NET Core 3.0/3.1.
        //       This would be possible for contention but not for AllocationTick_V4 because
        //       the address received in the payload might not point to a real object. Because
        //       the events are received asynchronously, a GC might have happened and moved the
        //       object somewhere else (i.e. the address will point to unknown content in memory;
        //       even unmapped memory if the segment has been reclaimed).

        if (runtimeType == COR_PRF_DESKTOP_CLR)
        {
            // live heap profiling is not supported by .NET Framework (missing .NET 7 ICorProfilerInfo13 functions to create weak handles)
            if (_pConfiguration->IsHeapProfilingEnabled())
            {
                Log::Info("Live Heap profiling is not supported by .NET Framework (.NET 7+ is required)");
            }
        }
        else
        if (major < 5)
        {
            if (AreEventBasedProfilersEnabled)
            {
                Log::Info("Event-based profilers (Allocation, LockContention, Live Heap and GC) are not supported for .NET", major, ".", minor, " (.NET 5+ is required)");
            }
        }
    }

    // Init global state:
    OpSysTools::InitHighPrecisionTimer();

    // create services without starting them
    InitializeServices();

    // Configure which profiler callbacks we want to receive by setting the event mask:
    DWORD eventMask = COR_PRF_MONITOR_THREADS | COR_PRF_ENABLE_STACK_SNAPSHOT | COR_PRF_MONITOR_APPDOMAIN_LOADS;

    if (_pConfiguration->IsExceptionProfilingEnabled())
    {
        eventMask |= COR_PRF_MONITOR_EXCEPTIONS | COR_PRF_MONITOR_MODULE_LOADS;
    }

    if (_pConfiguration->IsAllocationRecorderEnabled() && !_pConfiguration->GetProfilesOutputDirectory().empty())
    {
        //              for GC                              for JIT
        eventMask |= COR_PRF_MONITOR_OBJECT_ALLOCATED | COR_PRF_ENABLE_OBJECT_ALLOCATED;
    }

    if (_pCorProfilerInfoEvents != nullptr)
    {
        // listen to CLR events via ICorProfilerCallback
        DWORD highMask = COR_PRF_HIGH_MONITOR_EVENT_PIPE;
        hr = _pCorProfilerInfo->SetEventMask2(eventMask, highMask);
        if (FAILED(hr))
        {
            Log::Error("SetEventMask2(0x", std::hex, eventMask, ", ", std::hex, highMask, ") returned an unexpected result: 0x", std::hex, hr, std::dec, ".");
            return E_FAIL;
        }

        // Microsoft-Windows-DotNETRuntime is the provider for the runtime events.
        // Listen to interesting events:
        //  - AllocationTick_V4
        //  - ContentionStop_V1
        //  - GC related events

        UINT64 activatedKeywords = 0;
        uint32_t verbosity = InformationalVerbosity;

        if (
            _pConfiguration->IsAllocationProfilingEnabled() ||
            _pConfiguration->IsHeapProfilingEnabled()
           )
        {
            activatedKeywords |= ClrEventsParser::KEYWORD_GC;

            // the documentation states that AllocationTick is Informational but... need Verbose  :^(
            verbosity = VerboseVerbosity;
        }
        if (_pConfiguration->IsGarbageCollectionProfilingEnabled())
        {
            activatedKeywords |= ClrEventsParser::KEYWORD_GC;
        }
        if (_pConfiguration->IsContentionProfilingEnabled())
        {
            activatedKeywords |= ClrEventsParser::KEYWORD_CONTENTION;
        }

        COR_PRF_EVENTPIPE_PROVIDER_CONFIG providers[] =
            {
                {
                    WStr("Microsoft-Windows-DotNETRuntime"),
                    activatedKeywords,
                    verbosity,
                    nullptr
                }
            };

        hr = _pCorProfilerInfoEvents->EventPipeStartSession(
            sizeof(providers) / sizeof(providers[0]),
            providers,
            false,
            &_session);

        if (FAILED(hr))
        {
            _session = 0;
            printf("Failed to start event pipe session with hr=0x%x\n", hr);
            return hr;
        }
    }
    else
    {
        hr = _pCorProfilerInfo->SetEventMask(eventMask);
        if (FAILED(hr))
        {
            Log::Error("SetEventMask(0x", std::hex, eventMask, ") returned an unexpected result: 0x", std::hex, hr, std::dec, ".");
            return E_FAIL;
        }
    }

    // the Tracer needs to know that the Profiler is here to enable code hotspots
    _isInitialized.store(true);
    ProfilerEngineStatus::WriteIsProfilerEngineActive(true);

    if (_pConfiguration->GetDeploymentMode() == DeploymentMode::SingleStepInstrumentation &&
        _pConfiguration->GetEnablementStatus() != EnablementStatus::ManuallyEnabled)
    {
        _pSamplesCollector->Start();
        _pRuntimeIdStore->Start();
    }

    // if the profiler is not enabled (either manually or via SSI), nothing is profiled
    if (!_pSsiManager->IsProfilerEnabled())
    {
        Log::Info("Profiler is not enabled: nothing will be profiled.");
        return S_OK;
    }

    // Start services only if the profiler is activated
    // For SSI deployment, the services will be started later based on heuristics
    if (_pConfiguration->GetEnablementStatus() == EnablementStatus::ManuallyEnabled)
    {
        auto started = StartServices();
        if (!started)
        {
            Log::Error("One or multiple services failed to start. Stopping all services.");
            StopServices();

            Log::Error("Failed to initialize all services (at least one failed). Stopping the profiler initialization.");
            return E_FAIL;
        }
    }
    else if (_pConfiguration->GetEnablementStatus() == EnablementStatus::SsiEnabled)
    {
        Log::Info("Profiler is enabled by SSI. Services will be started later.");
    }
    else if (_pConfiguration->GetEnablementStatus() == EnablementStatus::Auto)
    {
        Log::Info("Profiler is installed by SSI and automatically enabled. Services will be started later.");
    }

    return S_OK;
}

HRESULT STDMETHODCALLTYPE CorProfilerCallback::Shutdown()
{
    Log::Info("CorProfilerCallback::Shutdown()");

    // A final .pprof should be generated before exiting
    // The aggregator must be stopped before the provider, since it will call them to get the last samples
    _pStackSamplerLoopManager->Stop();

    _pSamplesCollector->Stop();

    // wait until the last .pprof is generated to send the telemetry metrics
    _pSsiManager->ProcessEnd();

    // Calling Stop on providers transforms the last raw samples
    if (_pWallTimeProvider != nullptr)
    {
        _pWallTimeProvider->Stop();
    }
    if (_pCpuTimeProvider != nullptr)
    {
        _pCpuTimeProvider->Stop();
    }
    if (_pExceptionsProvider != nullptr)
    {
        _pExceptionsProvider->Stop();
    }
    if (_pAllocationsProvider != nullptr)
    {
        _pAllocationsProvider->Stop();
    }

    if (_pContentionProvider != nullptr)
    {
        _pContentionProvider->Stop();
    }

    if (_pStopTheWorldProvider != nullptr)
    {
        _pStopTheWorldProvider->Stop();
    }

    if (_pGarbageCollectionProvider != nullptr)
    {
        _pGarbageCollectionProvider->Stop();
    }

    if (_pLiveObjectsProvider != nullptr)
    {
        _pLiveObjectsProvider->Stop();
    }

    if (_pThreadLifetimeProvider != nullptr)
    {
        _pThreadLifetimeProvider->Stop();
    }

    // dump all threads time
    _pThreadsCpuManager->LogCpuTimes();

    // DisposeInternal() already respects the _isInitialized flag.
    // If any code is added directly here, remember to respect _isInitialized as required.
    DisposeInternal();

    return S_OK;
}

HRESULT STDMETHODCALLTYPE CorProfilerCallback::AppDomainCreationStarted(AppDomainID appDomainId)
{
    return S_OK;
}

HRESULT STDMETHODCALLTYPE CorProfilerCallback::AppDomainCreationFinished(AppDomainID appDomainId, HRESULT hrStatus)
{
    if (_pConfiguration->GetDeploymentMode() == DeploymentMode::SingleStepInstrumentation)
    {
        auto runtimeId = _pRuntimeIdStore->GetId(appDomainId);
        _pExporter->RegisterApplication(runtimeId);
    }

    return S_OK;
}

HRESULT STDMETHODCALLTYPE CorProfilerCallback::AppDomainShutdownStarted(AppDomainID appDomainId)
{
    return S_OK;
}

HRESULT STDMETHODCALLTYPE CorProfilerCallback::AppDomainShutdownFinished(AppDomainID appDomainId, HRESULT hrStatus)
{
    return S_OK;
}

HRESULT STDMETHODCALLTYPE CorProfilerCallback::AssemblyLoadStarted(AssemblyID assemblyId)
{
    return S_OK;
}

HRESULT STDMETHODCALLTYPE CorProfilerCallback::AssemblyLoadFinished(AssemblyID assemblyId, HRESULT hrStatus)
{
    return S_OK;
}

HRESULT STDMETHODCALLTYPE CorProfilerCallback::AssemblyUnloadStarted(AssemblyID assemblyId)
{
    return S_OK;
}

HRESULT STDMETHODCALLTYPE CorProfilerCallback::AssemblyUnloadFinished(AssemblyID assemblyId, HRESULT hrStatus)
{
    return S_OK;
}

HRESULT STDMETHODCALLTYPE CorProfilerCallback::ModuleLoadStarted(ModuleID moduleId)
{
    return S_OK;
}

HRESULT STDMETHODCALLTYPE CorProfilerCallback::ModuleLoadFinished(ModuleID moduleId, HRESULT hrStatus)
{
    if (false == _isInitialized.load())
    {
        // If this CorProfilerCallback has not yet initialized, or if it has already shut down, then this callback is a No-Op.
        return S_OK;
    }

    if (_pConfiguration->IsExceptionProfilingEnabled())
    {
        _pExceptionsProvider->OnModuleLoaded(moduleId);
    }

    return S_OK;
}

HRESULT STDMETHODCALLTYPE CorProfilerCallback::ModuleUnloadStarted(ModuleID moduleId)
{
    return S_OK;
}

HRESULT STDMETHODCALLTYPE CorProfilerCallback::ModuleUnloadFinished(ModuleID moduleId, HRESULT hrStatus)
{
    return S_OK;
}

HRESULT STDMETHODCALLTYPE CorProfilerCallback::ModuleAttachedToAssembly(ModuleID moduleId, AssemblyID AssemblyId)
{
    return S_OK;
}

HRESULT STDMETHODCALLTYPE CorProfilerCallback::ClassLoadStarted(ClassID classId)
{
    return S_OK;
}

HRESULT STDMETHODCALLTYPE CorProfilerCallback::ClassLoadFinished(ClassID classId, HRESULT hrStatus)
{
    return S_OK;
}

HRESULT STDMETHODCALLTYPE CorProfilerCallback::ClassUnloadStarted(ClassID classId)
{
    return S_OK;
}

HRESULT STDMETHODCALLTYPE CorProfilerCallback::ClassUnloadFinished(ClassID classId, HRESULT hrStatus)
{
    return S_OK;
}

HRESULT STDMETHODCALLTYPE CorProfilerCallback::FunctionUnloadStarted(FunctionID functionId)
{
    return S_OK;
}

HRESULT STDMETHODCALLTYPE CorProfilerCallback::JITCompilationStarted(FunctionID functionId, BOOL fIsSafeToBlock)
{
    return S_OK;
}

HRESULT STDMETHODCALLTYPE CorProfilerCallback::JITCompilationFinished(FunctionID functionId, HRESULT hrStatus, BOOL fIsSafeToBlock)
{
    return S_OK;
}

HRESULT STDMETHODCALLTYPE CorProfilerCallback::JITCachedFunctionSearchStarted(FunctionID functionId, BOOL* pbUseCachedFunction)
{
    return S_OK;
}

HRESULT STDMETHODCALLTYPE CorProfilerCallback::JITCachedFunctionSearchFinished(FunctionID functionId, COR_PRF_JIT_CACHE result)
{
    return S_OK;
}

HRESULT STDMETHODCALLTYPE CorProfilerCallback::JITFunctionPitched(FunctionID functionId)
{
    return S_OK;
}

HRESULT STDMETHODCALLTYPE CorProfilerCallback::JITInlining(FunctionID callerId, FunctionID calleeId, BOOL* pfShouldInline)
{
    return S_OK;
}

HRESULT STDMETHODCALLTYPE CorProfilerCallback::ThreadCreated(ThreadID threadId)
{
    Log::Debug("Callback invoked: ThreadCreated(threadId=0x", std::hex, threadId, std::dec, ")");

    if (false == _isInitialized.load())
    {
        // If this CorProfilerCallback has not yet initialized, or if it has already shut down, then this callback is a No-Op.
        return S_OK;
    }

    // Since SSI deployment mode is Linux only, only start the ETW communication if the profiler is manually enabled
    // TODO: when SSI will be supported on Windows, we will need to start the ETW communication like the other services that are delayed start
    //       -> Look at OnStartDelayedProfiling()
    if (_pConfiguration->GetEnablementStatus() == EnablementStatus::ManuallyEnabled && !_isETWStarted && (_pEtwEventsManager != nullptr))
    {
        StartEtwCommunication();
    }

    if (_pThreadLifetimeProvider != nullptr)
    {
        std::shared_ptr<ManagedThreadInfo> pThreadInfo = _pManagedThreadList->GetOrCreate(threadId);
        _pThreadLifetimeProvider->OnThreadStart(pThreadInfo);
    }
    return S_OK;
}

HRESULT STDMETHODCALLTYPE CorProfilerCallback::ThreadDestroyed(ThreadID threadId)
{
    Log::Debug("Callback invoked: ThreadDestroyed(threadId=0x", std::hex, threadId, std::dec, ")");

    if (false == _isInitialized.load())
    {
        // If this CorProfilerCallback has not yet initialized, or if it has already shut down, then this callback is a No-Op.
        return S_OK;
    }

    std::shared_ptr<ManagedThreadInfo> pThreadInfo;
    Log::Debug("Removing thread ", std::hex, threadId, " from the trace context threads list.");
    if (_pCodeHotspotsThreadList->UnregisterThread(threadId, pThreadInfo))
    {
        // The docs require that we do not allow to destroy a thread while it is being stack-walked.
        // TO ensure this, SetThreadDestroyed(..) acquires the StackWalkLock associated with this ThreadInfo.
        pThreadInfo->SetThreadDestroyed();
        pThreadInfo.reset();
    }

    Log::Debug("Removing thread ", std::hex, threadId, " from the main managed thread list.");
    if (_pManagedThreadList->UnregisterThread(threadId, pThreadInfo))
    {
        // The docs require that we do not allow to destroy a thread while it is being stack-walked.
        // TO ensure this, SetThreadDestroyed(..) acquires the StackWalkLock associated with this ThreadInfo.
        pThreadInfo->SetThreadDestroyed();

        if (_pThreadLifetimeProvider != nullptr)
        {
            _pThreadLifetimeProvider->OnThreadStop(pThreadInfo);
        }
    }
#ifdef LINUX
    if (_systemCallsShield != nullptr)
    {
        _systemCallsShield->Unregister();
    }

    if (_pCpuProfiler != nullptr)
    {
        _pCpuProfiler->UnregisterThread(pThreadInfo);
    }
#endif

    return S_OK;
}

HRESULT STDMETHODCALLTYPE CorProfilerCallback::ThreadAssignedToOSThread(ThreadID managedThreadId, DWORD osThreadId)
{
    Log::Debug("Callback invoked: ThreadAssignedToOSThread(managedThreadId=0x", std::hex, managedThreadId, ", osThreadId=", std::dec, osThreadId, ")");

    if (false == _isInitialized.load())
    {
        // If this CorProfilerCallback has not yet initialized, or if it has already shut down, then this callback is a No-Op.
        return S_OK;
    }

    HANDLE origOsThreadHandle;
    HRESULT hr = _pCorProfilerInfo->GetHandleFromThread(managedThreadId, &origOsThreadHandle);
    if (hr != S_OK)
    {
        Log::Debug("GetHandleFromThread() failed.");
        return hr;
    }

    HANDLE dupOsThreadHandle;

#ifdef _WINDOWS
    HANDLE hProcess = OpSysTools::GetCurrentProcess();
    auto success = ::DuplicateHandle(hProcess, origOsThreadHandle, hProcess, &dupOsThreadHandle, THREAD_ALL_ACCESS, false, 0);
    if (!success)
    {
        Log::Debug("DuplicateHandle() failed.");
        return E_FAIL;
    }
#else
    dupOsThreadHandle = origOsThreadHandle;
#endif

    auto threadInfo = _pManagedThreadList->GetOrCreate(managedThreadId);
    // CurrentThreadInfo relies on the assumption that the native thread calling ThreadAssignedToOSThread/ThreadDestroyed
    // is the same native thread assigned to the managed thread.
    ManagedThreadInfo::CurrentThreadInfo = threadInfo;

#ifdef LINUX

    if (_pCpuProfiler != nullptr)
    {
        _pCpuProfiler->RegisterThread(threadInfo);
    }

    if (_systemCallsShield != nullptr)
    {
        // Register/Unregister rely on the following assumption:
        // The native thread calling ThreadAssignedToOSThread/ThreadDestroyed is the same native thread assigned to the managed thread.
        // This assumption has been tested and verified experimentally but there the documentation does not say that.
        // If at some point, it's not true, we can remove Register/Unregister on the SystemCallsShield class.
        // Then initiliaze the TLS managedThreadInfo (by calling TryGetCurrentThreadInfo) the first time a call is made in SystemCallsShield
        // SystemCallsShield::SetSharedMemory callback.
        _systemCallsShield->Register(threadInfo);
    }

    // TL;DR prevent the profiler from deadlocking application thread on malloc
    // When calling uwn_backtraceXX, libunwind will initialize data structures for the current
    // thread using TLS (Thread Local Storage).
    // Initialization of TLS object does call malloc. Unfortunately, if those calls to malloc
    // occurs in our profiler signal handler, we end up deadlocking the application.
    // To prevent that, we call unw_backtrace here for the current thread, to force libunwind
    // initializing the TLS'd data structures for the current thread.
    uintptr_t tab[1];
    unw_backtrace((void**)tab, 1);

    // check if SIGUSR1 signal is blocked for current thread
    sigset_t currentMask;
    pthread_sigmask(SIG_SETMASK, nullptr, &currentMask);
    if (sigismember(&currentMask, SIGUSR1) == 1)
    {
        Log::Debug("The current thread won't be added to the managed threads list because SIGUSR1 is blocked for that thread (managedThreadId=0x", std::hex, managedThreadId, ", osThreadId=", std::dec, osThreadId, ")");
        return S_OK;
    }
#endif
    _pManagedThreadList->SetThreadOsInfo(managedThreadId, osThreadId, dupOsThreadHandle);

    return S_OK;
}

HRESULT STDMETHODCALLTYPE CorProfilerCallback::ThreadNameChanged(ThreadID threadId, ULONG cchName, WCHAR name[])
{
    if (false == _isInitialized.load())
    {
        // If this CorProfilerCallback has not yet initialized, or if it has already shut down, then this callback is a No-Op.
        return S_OK;
    }

    auto threadName = (cchName == 0)
                          ? shared::WSTRING()
                          : shared::WSTRING(name, cchName);

    Log::Debug("CorProfilerCallback::ThreadNameChanged(threadId=0x", std::hex, threadId, std::dec, ", name=\"", threadName, "\")");

    DWORD osThreadId = 0;
    _pCorProfilerInfo->GetThreadInfo(threadId, &osThreadId);
    _pThreadsCpuManager->Map(osThreadId, threadName.c_str());
    _pManagedThreadList->SetThreadName(threadId, std::move(threadName));

    return S_OK;
}

HRESULT STDMETHODCALLTYPE CorProfilerCallback::RemotingClientInvocationStarted()
{
    return S_OK;
}

HRESULT STDMETHODCALLTYPE CorProfilerCallback::RemotingClientSendingMessage(GUID* pCookie, BOOL fIsAsync)
{
    return S_OK;
}

HRESULT STDMETHODCALLTYPE CorProfilerCallback::RemotingClientReceivingReply(GUID* pCookie, BOOL fIsAsync)
{
    return S_OK;
}

HRESULT STDMETHODCALLTYPE CorProfilerCallback::RemotingClientInvocationFinished()
{
    return S_OK;
}

HRESULT STDMETHODCALLTYPE CorProfilerCallback::RemotingServerReceivingMessage(GUID* pCookie, BOOL fIsAsync)
{
    return S_OK;
}

HRESULT STDMETHODCALLTYPE CorProfilerCallback::RemotingServerInvocationStarted()
{
    return S_OK;
}

HRESULT STDMETHODCALLTYPE CorProfilerCallback::RemotingServerInvocationReturned()
{
    return S_OK;
}

HRESULT STDMETHODCALLTYPE CorProfilerCallback::RemotingServerSendingReply(GUID* pCookie, BOOL fIsAsync)
{
    return S_OK;
}

HRESULT STDMETHODCALLTYPE CorProfilerCallback::UnmanagedToManagedTransition(FunctionID functionId, COR_PRF_TRANSITION_REASON reason)
{
    return S_OK;
}

HRESULT STDMETHODCALLTYPE CorProfilerCallback::ManagedToUnmanagedTransition(FunctionID functionId, COR_PRF_TRANSITION_REASON reason)
{
    return S_OK;
}

HRESULT STDMETHODCALLTYPE CorProfilerCallback::RuntimeSuspendStarted(COR_PRF_SUSPEND_REASON suspendReason)
{
    return S_OK;
}

HRESULT STDMETHODCALLTYPE CorProfilerCallback::RuntimeSuspendFinished()
{
    return S_OK;
}

HRESULT STDMETHODCALLTYPE CorProfilerCallback::RuntimeSuspendAborted()
{
    return S_OK;
}

HRESULT STDMETHODCALLTYPE CorProfilerCallback::RuntimeResumeStarted()
{
    return S_OK;
}

HRESULT STDMETHODCALLTYPE CorProfilerCallback::RuntimeResumeFinished()
{
    return S_OK;
}

HRESULT STDMETHODCALLTYPE CorProfilerCallback::RuntimeThreadSuspended(ThreadID threadId)
{
    return S_OK;
}

HRESULT STDMETHODCALLTYPE CorProfilerCallback::RuntimeThreadResumed(ThreadID threadId)
{
    return S_OK;
}

HRESULT STDMETHODCALLTYPE CorProfilerCallback::MovedReferences(ULONG cMovedObjectIDRanges, ObjectID oldObjectIDRangeStart[], ObjectID newObjectIDRangeStart[], ULONG cObjectIDRangeLength[])
{
    return S_OK;
}

HRESULT STDMETHODCALLTYPE CorProfilerCallback::ObjectAllocated(ObjectID objectId, ClassID classId)
{
    if (_pAllocationsRecorder != nullptr)
    {
        _pAllocationsRecorder->OnObjectAllocated(objectId, classId);
    }

    return S_OK;
}

HRESULT STDMETHODCALLTYPE CorProfilerCallback::ObjectsAllocatedByClass(ULONG cClassCount, ClassID classIds[], ULONG cObjects[])
{
    return S_OK;
}

HRESULT STDMETHODCALLTYPE CorProfilerCallback::ObjectReferences(ObjectID objectId, ClassID classId, ULONG cObjectRefs, ObjectID objectRefIds[])
{
    return S_OK;
}

HRESULT STDMETHODCALLTYPE CorProfilerCallback::RootReferences(ULONG cRootRefs, ObjectID rootRefIds[])
{
    return S_OK;
}

HRESULT STDMETHODCALLTYPE CorProfilerCallback::ExceptionThrown(ObjectID thrownObjectId)
{
    if (false == _isInitialized.load())
    {
        // If this CorProfilerCallback has not yet initialized, or if it has already shut down, then this callback is a No-Op.
        return S_OK;
    }

<<<<<<< HEAD
    if (!_exceptionTrackingEnabled)
    {
        return S_OK;
    }

    if (_pConfiguration->IsExceptionProfilingEnabled())
=======
    if (_pConfiguration->IsExceptionProfilingEnabled() && _pSsiManager->IsProfilerStarted())
>>>>>>> 2405e4ce
    {
#ifdef LINUX
        // Disable timer_create-based CPU profiler if needed
        // When scope goes out of scope, the CPU profiler will be reenabled for
        // pThreadInfo thread

        auto pThreadInfo = ManagedThreadInfo::CurrentThreadInfo;
        auto scope = CpuProfilerDisableScope(pThreadInfo.get());
#endif
        _pExceptionsProvider->OnExceptionThrown(thrownObjectId);
    }

    return S_OK;
}

HRESULT STDMETHODCALLTYPE CorProfilerCallback::ExceptionSearchFunctionEnter(FunctionID functionId)
{
    return S_OK;
}

HRESULT STDMETHODCALLTYPE CorProfilerCallback::ExceptionSearchFunctionLeave()
{
    return S_OK;
}

HRESULT STDMETHODCALLTYPE CorProfilerCallback::ExceptionSearchFilterEnter(FunctionID functionId)
{
    return S_OK;
}

HRESULT STDMETHODCALLTYPE CorProfilerCallback::ExceptionSearchFilterLeave()
{
    return S_OK;
}

HRESULT STDMETHODCALLTYPE CorProfilerCallback::ExceptionSearchCatcherFound(FunctionID functionId)
{
    return S_OK;
}

HRESULT STDMETHODCALLTYPE CorProfilerCallback::ExceptionOSHandlerEnter(UINT_PTR __unused)
{
    return S_OK;
}

HRESULT STDMETHODCALLTYPE CorProfilerCallback::ExceptionOSHandlerLeave(UINT_PTR __unused)
{
    return S_OK;
}

HRESULT STDMETHODCALLTYPE CorProfilerCallback::ExceptionUnwindFunctionEnter(FunctionID functionId)
{
    return S_OK;
}

HRESULT STDMETHODCALLTYPE CorProfilerCallback::ExceptionUnwindFunctionLeave()
{
    return S_OK;
}

HRESULT STDMETHODCALLTYPE CorProfilerCallback::ExceptionUnwindFinallyEnter(FunctionID functionId)
{
    return S_OK;
}

HRESULT STDMETHODCALLTYPE CorProfilerCallback::ExceptionUnwindFinallyLeave()
{
    return S_OK;
}

HRESULT STDMETHODCALLTYPE CorProfilerCallback::ExceptionCatcherEnter(FunctionID functionId, ObjectID objectId)
{
    return S_OK;
}

HRESULT STDMETHODCALLTYPE CorProfilerCallback::ExceptionCatcherLeave()
{
    return S_OK;
}

HRESULT STDMETHODCALLTYPE CorProfilerCallback::COMClassicVTableCreated(ClassID wrappedClassId, REFGUID implementedIID, void* pVTable, ULONG cSlots)
{
    return S_OK;
}

HRESULT STDMETHODCALLTYPE CorProfilerCallback::COMClassicVTableDestroyed(ClassID wrappedClassId, REFGUID implementedIID, void* pVTable)
{
    return S_OK;
}

HRESULT STDMETHODCALLTYPE CorProfilerCallback::ExceptionCLRCatcherFound()
{
    return S_OK;
}

HRESULT STDMETHODCALLTYPE CorProfilerCallback::ExceptionCLRCatcherExecute()
{
    return S_OK;
}

HRESULT STDMETHODCALLTYPE CorProfilerCallback::GarbageCollectionStarted(int cGenerations, BOOL generationCollected[], COR_PRF_GC_REASON reason)
{
    return S_OK;
}

HRESULT STDMETHODCALLTYPE CorProfilerCallback::SurvivingReferences(ULONG cSurvivingObjectIDRanges, ObjectID objectIDRangeStart[], ULONG cObjectIDRangeLength[])
{
    return S_OK;
}

HRESULT STDMETHODCALLTYPE CorProfilerCallback::GarbageCollectionFinished()
{
    return S_OK;
}

HRESULT STDMETHODCALLTYPE CorProfilerCallback::FinalizeableObjectQueued(DWORD finalizerFlags, ObjectID objectID)
{
    return S_OK;
}

HRESULT STDMETHODCALLTYPE CorProfilerCallback::RootReferences2(ULONG cRootRefs, ObjectID rootRefIds[], COR_PRF_GC_ROOT_KIND rootKinds[], COR_PRF_GC_ROOT_FLAGS rootFlags[], UINT_PTR rootIds[])
{
    return S_OK;
}

HRESULT STDMETHODCALLTYPE CorProfilerCallback::HandleCreated(GCHandleID handleId, ObjectID initialObjectId)
{
    return S_OK;
}

HRESULT STDMETHODCALLTYPE CorProfilerCallback::HandleDestroyed(GCHandleID handleId)
{
    return S_OK;
}

HRESULT STDMETHODCALLTYPE CorProfilerCallback::InitializeForAttach(IUnknown* pCorProfilerInfoUnk, void* pvClientData, UINT cbClientData)
{
    return S_OK;
}

HRESULT STDMETHODCALLTYPE CorProfilerCallback::ProfilerAttachComplete()
{
    return S_OK;
}

HRESULT STDMETHODCALLTYPE CorProfilerCallback::ProfilerDetachSucceeded()
{
    return S_OK;
}

HRESULT STDMETHODCALLTYPE CorProfilerCallback::ReJITCompilationStarted(FunctionID functionId, ReJITID rejitId, BOOL fIsSafeToBlock)
{
    return S_OK;
}

HRESULT STDMETHODCALLTYPE CorProfilerCallback::GetReJITParameters(ModuleID moduleId, mdMethodDef methodId, ICorProfilerFunctionControl* pFunctionControl)
{
    return S_OK;
}

HRESULT STDMETHODCALLTYPE CorProfilerCallback::ReJITCompilationFinished(FunctionID functionId, ReJITID rejitId, HRESULT hrStatus, BOOL fIsSafeToBlock)
{
    return S_OK;
}

HRESULT STDMETHODCALLTYPE CorProfilerCallback::ReJITError(ModuleID moduleId, mdMethodDef methodId, FunctionID functionId, HRESULT hrStatus)
{
    return S_OK;
}

HRESULT STDMETHODCALLTYPE CorProfilerCallback::MovedReferences2(ULONG cMovedObjectIDRanges, ObjectID oldObjectIDRangeStart[], ObjectID newObjectIDRangeStart[], SIZE_T cObjectIDRangeLength[])
{
    return S_OK;
}

HRESULT STDMETHODCALLTYPE CorProfilerCallback::SurvivingReferences2(ULONG cSurvivingObjectIDRanges, ObjectID objectIDRangeStart[], SIZE_T cObjectIDRangeLength[])
{
    return S_OK;
}

HRESULT STDMETHODCALLTYPE CorProfilerCallback::ConditionalWeakTableElementReferences(ULONG cRootRefs, ObjectID keyRefIds[], ObjectID valueRefIds[], GCHandleID rootIds[])
{
    return S_OK;
}

HRESULT STDMETHODCALLTYPE CorProfilerCallback::GetAssemblyReferences(const WCHAR* wszAssemblyPath, ICorProfilerAssemblyReferenceProvider* pAsmRefProvider)
{
    return S_OK;
}

HRESULT STDMETHODCALLTYPE CorProfilerCallback::ModuleInMemorySymbolsUpdated(ModuleID moduleId)
{
    return S_OK;
}

HRESULT STDMETHODCALLTYPE CorProfilerCallback::DynamicMethodJITCompilationStarted(FunctionID functionId, BOOL fIsSafeToBlock, LPCBYTE pILHeader, ULONG cbILHeader)
{
    return S_OK;
}

HRESULT STDMETHODCALLTYPE CorProfilerCallback::DynamicMethodJITCompilationFinished(FunctionID functionId, HRESULT hrStatus, BOOL fIsSafeToBlock)
{
    return S_OK;
}

HRESULT STDMETHODCALLTYPE CorProfilerCallback::DynamicMethodUnloaded(FunctionID functionId)
{
    return S_OK;
}
HRESULT STDMETHODCALLTYPE CorProfilerCallback::EventPipeEventDelivered(EVENTPIPE_PROVIDER provider,
                                                                       DWORD eventId,
                                                                       DWORD eventVersion,
                                                                       ULONG cbMetadataBlob,
                                                                       LPCBYTE metadataBlob,
                                                                       ULONG cbEventData,
                                                                       LPCBYTE eventData,
                                                                       LPCGUID pActivityId,
                                                                       LPCGUID pRelatedActivityId,
                                                                       ThreadID eventThread,
                                                                       ULONG numStackFrames,
                                                                       UINT_PTR stackFrames[])
{
    if (_pEventPipeEventsManager != nullptr && _pSsiManager->IsProfilerStarted())
    {
        _pEventPipeEventsManager->ParseEvent(
            provider,
            eventId,
            eventVersion,
            cbMetadataBlob,
            metadataBlob,
            cbEventData,
            eventData,
            pActivityId,
            pRelatedActivityId,
            eventThread,
            numStackFrames,
            stackFrames);
    }

    return S_OK;
}

HRESULT STDMETHODCALLTYPE CorProfilerCallback::EventPipeProviderCreated(EVENTPIPE_PROVIDER provider)
{
    return S_OK;
}<|MERGE_RESOLUTION|>--- conflicted
+++ resolved
@@ -55,19 +55,16 @@
 #include "StackSamplerLoopManager.h"
 #include "ThreadsCpuManager.h"
 #include "WallTimeProvider.h"
-<<<<<<< HEAD
-#include "AllocationsRecorder.h"
-
-#include "PprofExporter.h"
-#include "PyroscopePprofSink.h"
-=======
 #ifdef LINUX
 #include "ProfilerSignalManager.h"
 #include "SystemCallsShield.h"
 #include "TimerCreateCpuProfiler.h"
 #endif
 
->>>>>>> 2405e4ce
+#include "AllocationsRecorder.h"
+
+#include "PprofExporter.h"
+#include "PyroscopePprofSink.h"
 #include "shared/src/native-src/environment_variables.h"
 #include "shared/src/native-src/pal.h"
 #include "shared/src/native-src/string.h"
@@ -79,64 +76,6 @@
     return _pClrLifetime.get();
 }
 
-<<<<<<< HEAD
-void CorProfilerCallback::SetStackSamplerEnabled(bool enabled)
-{
-        Log::Debug("CorProfilerCallback::SetStackSamplerEnabled: ", enabled);
-    if (enabled)
-    {
-        _pStackSamplerLoopManager->Start();
-    }
-    else
-    {
-        _pStackSamplerLoopManager->Stop();
-    }
-}
-
-void CorProfilerCallback::SetAllocationTrackingEnabled(bool enabled)
-{
-    if (_pClrEventsParser)
-    {
-        Log::Debug("CorProfilerCallback::SetAllocationTrackingEnabled: ", enabled);
-        _pClrEventsParser->SetAllocationTrackingEnabled(enabled);
-    }
-    else 
-    {
-        Log::Debug("CorProfilerCallback::SetAllocationTrackingEnabled: trying to enable/disable while it was not configured (PYROSCOPE_PROFILING_ALLOCATION_ENABLED)");
-    }
-}
-
-void CorProfilerCallback::SetContentionTrackingEnabled(bool enabled)
-{
-    if (_pClrEventsParser)
-    {
-        Log::Debug("CorProfilerCallback::SetContentionTrackingEnabled: ", enabled);
-        _pClrEventsParser->SetContentionTrackingEnabled(enabled);
-    }
-    else
-    {
-        Log::Debug("CorProfilerCallback::SetContentionTrackingEnabled: trying to enable/disable while it was not configured (PYROSCOPE_PROFILING_CONTENTION_ENABLED)");
-    }
-}
-
-void CorProfilerCallback::SetExceptionTrackingEnabled(bool enabled)
-{
-    if (_pExceptionsProvider != nullptr)
-    {
-        Log::Debug("CorProfilerCallback::SetExceptionTrackingEnabled: ", enabled);
-        _exceptionTrackingEnabled = enabled;
-    } else {
-        Log::Debug("CorProfilerCallback::SetExceptionTrackingEnabled: trying to enable/disable while it was not configured (PYROSCOPE_PROFILING_EXCEPTION_ENABLED)");
-    }
-}
-
-std::shared_ptr<PyroscopePprofSink> CorProfilerCallback::GetPyroscopePprofSink() {
-    return _pyroscopePprofSink;
-};
-
-
-// Initialization
-=======
 // This can be used to detect profiler version in a memory dump
 // in WinDbg:  dt Datadog_Profiler_Native!Profiler_Version
 // in gdb: p Profiler_Version
@@ -145,17 +84,12 @@
 #else
 extern "C" __attribute__((visibility("default"))) const char* Profiler_Version = PROFILER_VERSION;
 #endif
->>>>>>> 2405e4ce
 
 // Initialization
 CorProfilerCallback* CorProfilerCallback::_this = nullptr;
 
-<<<<<<< HEAD
-CorProfilerCallback::CorProfilerCallback() : _exceptionTrackingEnabled(true)
-=======
 CorProfilerCallback::CorProfilerCallback(std::shared_ptr<IConfiguration> pConfiguration) :
-    _pConfiguration{std::move(pConfiguration)}
->>>>>>> 2405e4ce
+    _pConfiguration{std::move(pConfiguration)}, _exceptionTrackingEnabled{true}
 {
     // Keep track of the one and only ICorProfilerCallback implementation.
     // It will be used as root for other services
@@ -547,7 +481,6 @@
 
     // The different elements of the libddprof pipeline are created and linked together
     // i.e. the exporter is passed to the aggregator and each provider is added to the aggregator.
-<<<<<<< HEAD
     _pyroscopePprofSink = std::make_shared<PyroscopePprofSink>(
         _pConfiguration->PyroscopeServerAddress(),
         _pConfiguration->PyroscopeApplicationName(),
@@ -560,19 +493,6 @@
     _pExporter = std::make_unique<PprofExporter>(_pApplicationStore,
                                                  _pyroscopePprofSink,
                                                  sampleTypeDefinitions);
-=======
-    _pExporter = std::make_unique<ProfileExporter>(
-        sampleTypeDefinitions,
-        _pConfiguration.get(),
-        _pApplicationStore,
-        _pRuntimeInfo.get(),
-        _pEnabledProfilers.get(),
-        _metricsRegistry,
-        _pMetadataProvider.get(),
-        _pSsiManager.get(),
-        _pAllocationsRecorder.get()
-        );
->>>>>>> 2405e4ce
 
     if (_pConfiguration->IsGcThreadsCpuTimeEnabled() &&
         _pCpuTimeProvider != nullptr &&
@@ -1903,16 +1823,12 @@
         return S_OK;
     }
 
-<<<<<<< HEAD
     if (!_exceptionTrackingEnabled)
     {
         return S_OK;
     }
 
-    if (_pConfiguration->IsExceptionProfilingEnabled())
-=======
     if (_pConfiguration->IsExceptionProfilingEnabled() && _pSsiManager->IsProfilerStarted())
->>>>>>> 2405e4ce
     {
 #ifdef LINUX
         // Disable timer_create-based CPU profiler if needed
@@ -2158,4 +2074,59 @@
 HRESULT STDMETHODCALLTYPE CorProfilerCallback::EventPipeProviderCreated(EVENTPIPE_PROVIDER provider)
 {
     return S_OK;
-}+}
+
+
+void CorProfilerCallback::SetStackSamplerEnabled(bool enabled)
+{
+    Log::Debug("CorProfilerCallback::SetStackSamplerEnabled: ", enabled);
+    if (enabled)
+    {
+        _pStackSamplerLoopManager->Start();
+    }
+    else
+    {
+        _pStackSamplerLoopManager->Stop();
+    }
+}
+
+void CorProfilerCallback::SetAllocationTrackingEnabled(bool enabled)
+{
+    if (_pEventPipeEventsManager)
+    {
+        Log::Debug("CorProfilerCallback::SetAllocationTrackingEnabled: ", enabled);
+        _pEventPipeEventsManager->SetAllocationTrackingEnabled(enabled);
+    }
+    else
+    {
+        Log::Debug("CorProfilerCallback::SetAllocationTrackingEnabled: trying to enable/disable while it was not configured (PYROSCOPE_PROFILING_ALLOCATION_ENABLED)");
+    }
+}
+
+void CorProfilerCallback::SetContentionTrackingEnabled(bool enabled)
+{
+    if (_pEventPipeEventsManager)
+    {
+        Log::Debug("CorProfilerCallback::SetContentionTrackingEnabled: ", enabled);
+        _pEventPipeEventsManager->SetContentionTrackingEnabled(enabled);
+    }
+    else
+    {
+        Log::Debug("CorProfilerCallback::SetContentionTrackingEnabled: trying to enable/disable while it was not configured (PYROSCOPE_PROFILING_CONTENTION_ENABLED)");
+    }
+}
+
+void CorProfilerCallback::SetExceptionTrackingEnabled(bool enabled)
+{
+    if (_pExceptionsProvider != nullptr)
+    {
+        Log::Debug("CorProfilerCallback::SetExceptionTrackingEnabled: ", enabled);
+        _exceptionTrackingEnabled = enabled;
+    } else {
+        Log::Debug("CorProfilerCallback::SetExceptionTrackingEnabled: trying to enable/disable while it was not configured (PYROSCOPE_PROFILING_EXCEPTION_ENABLED)");
+    }
+}
+
+std::shared_ptr<PyroscopePprofSink> CorProfilerCallback::GetPyroscopePprofSink() {
+    return _pyroscopePprofSink;
+};