// Unless explicitly stated otherwise all files in this repository are licensed under the Apache 2 License.
// This product includes software developed at Datadog (https://www.datadoghq.com/). Copyright 2022 Datadog, Inc.
#include "ContentionProvider.h"

#include "COMHelpers.h"
#include "IAppDomainStore.h"
#include "IConfiguration.h"
#include "IFrameStore.h"
#include "IManagedThreadList.h"
#include "IRuntimeIdStore.h"
#include "IThreadsCpuManager.h"
#include "OsSpecificApi.h"
#include "Sample.h"


std::vector<SampleValueType> ContentionProvider::SampleTypeDefinitions(
    {
        {"lock-count", "count"},
        {"lock-time", "nanoseconds"}
    });


ContentionProvider::ContentionProvider(
    uint32_t valueOffset,
    ICorProfilerInfo4* pCorProfilerInfo,
    IManagedThreadList* pManagedThreadList,
    IFrameStore* pFrameStore,
    IThreadsCpuManager* pThreadsCpuManager,
    IAppDomainStore* pAppDomainStore,
    IRuntimeIdStore* pRuntimeIdStore,
    IConfiguration* pConfiguration,
    MetricsRegistry& metricsRegistry)
    :
    CollectorBase<RawContentionSample>("ContentionProvider", valueOffset, pThreadsCpuManager, pFrameStore, pAppDomainStore, pRuntimeIdStore, pConfiguration),
    _pCorProfilerInfo{pCorProfilerInfo},
    _pManagedThreadList{pManagedThreadList},
    _sampler(pConfiguration->ContentionSampleLimit(), pConfiguration->GetUploadInterval()),
    _contentionDurationThreshold{pConfiguration->ContentionDurationThreshold()},
    _sampleLimit{pConfiguration->ContentionSampleLimit()},
    _pConfiguration{pConfiguration}
{
    _lockContentionsCountMetric = metricsRegistry.GetOrRegister<CounterMetric>("dotnet_lock_contentions");
    _lockContentionsDurationMetric = metricsRegistry.GetOrRegister<MeanMaxMetric>("dotnet_lock_contentions_duration");
    _sampledLockContentionsCountMetric = metricsRegistry.GetOrRegister<CounterMetric>("dotnet_sampled_lock_contentions");
    _sampledLockContentionsDurationMetric = metricsRegistry.GetOrRegister<MeanMaxMetric>("dotnet_sampled_lock_contentions_duration");
}

std::string ContentionProvider::GetBucket(double contentionDurationNs)
{
    if (contentionDurationNs < 10'000'000.0)
    {
        return "0-9ms";
    }

    if (contentionDurationNs < 50'000'000.0)
    {
        return "10-49ms";
    }

    if (contentionDurationNs < 100'000'000.0)
    {
        return "50-99ms";
    }

    if (contentionDurationNs < 500'000'000.0)
    {
        return "100-499ms";
    }

    return "+500ms";
}

void ContentionProvider::OnContention(double contentionDurationNs)
{
    _lockContentionsCountMetric->Incr();
    _lockContentionsDurationMetric->Add(contentionDurationNs);

    auto bucket = GetBucket(contentionDurationNs);

    if (!_sampler.Sample(bucket))
    {
        return;
    }

    std::shared_ptr<ManagedThreadInfo> threadInfo;
    CALL(_pManagedThreadList->TryGetCurrentThreadInfo(threadInfo))

    const auto pStackFramesCollector = OsSpecificApi::CreateNewStackFramesCollectorInstance(_pCorProfilerInfo, _pConfiguration);
    pStackFramesCollector->PrepareForNextCollection();

    uint32_t hrCollectStack = E_FAIL;
    const auto result = pStackFramesCollector->CollectStackSample(threadInfo.get(), &hrCollectStack);
    if (result->GetFramesCount() == 0)
    {
        Log::Warn("Failed to walk stack for sampled contention: ", HResultConverter::ToStringWithCode(hrCollectStack));
        return;
    }

    result->SetUnixTimeUtc(GetCurrentTimestamp());
    result->DetermineAppDomain(threadInfo->GetClrThreadId(), _pCorProfilerInfo);

    RawContentionSample rawSample;
    rawSample.Timestamp = result->GetUnixTimeUtc();
    rawSample.LocalRootSpanId = result->GetLocalRootSpanId();
    rawSample.SpanId = result->GetSpanId();
    rawSample.AppDomainId = result->GetAppDomainId();
    result->CopyInstructionPointers(rawSample.Stack);
    rawSample.ThreadInfo = threadInfo;
<<<<<<< HEAD
    threadInfo->AddRef();
    rawSample.ContentionDuration = contentionDuration;
    rawSample.Tags = threadInfo->GetTags().GetAll();

=======
    rawSample.ContentionDuration = contentionDurationNs;
    rawSample.Bucket = std::move(bucket);
>>>>>>> d9da4dfa
    Add(std::move(rawSample));
    _sampledLockContentionsCountMetric->Incr();
    _sampledLockContentionsDurationMetric->Add(contentionDurationNs);
}<|MERGE_RESOLUTION|>--- conflicted
+++ resolved
@@ -106,15 +106,9 @@
     rawSample.AppDomainId = result->GetAppDomainId();
     result->CopyInstructionPointers(rawSample.Stack);
     rawSample.ThreadInfo = threadInfo;
-<<<<<<< HEAD
-    threadInfo->AddRef();
-    rawSample.ContentionDuration = contentionDuration;
+    rawSample.ContentionDuration = contentionDurationNs;
     rawSample.Tags = threadInfo->GetTags().GetAll();
-
-=======
-    rawSample.ContentionDuration = contentionDurationNs;
     rawSample.Bucket = std::move(bucket);
->>>>>>> d9da4dfa
     Add(std::move(rawSample));
     _sampledLockContentionsCountMetric->Incr();
     _sampledLockContentionsDurationMetric->Add(contentionDurationNs);
