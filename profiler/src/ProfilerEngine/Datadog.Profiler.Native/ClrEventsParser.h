// Unless explicitly stated otherwise all files in this repository are licensed under the Apache 2 License.
// This product includes software developed at Datadog (https://www.datadoghq.com/). Copyright 2022 Datadog, Inc.

#pragma once

// from dotnet coreclr includes
#include "cor.h"
#include "corprof.h"
// end

#include <map>
#include <math.h>
#include <shared_mutex>
#include <string>
#include <vector>

#include "GarbageCollection.h"
#include "IAllocationsListener.h"
#include "IGarbageCollectionsListener.h"
#include "IGCSuspensionsListener.h"

#include "../../../../shared/src/native-src/string.h"
#include "assert.h"


// keywords
const int KEYWORD_CONTENTION = 0x00004000;
const int KEYWORD_GC = 0x00000001;
const int KEYWORD_STACKWALK = 0x40000000;

// events id
const int EVENT_CONTENTION_STOP = 91; // version 1 contains the duration in nanoseconds
const int EVENT_CONTENTION_START = 81;

const int EVENT_ALLOCATION_TICK = 10; // version 4 contains the size + reference
const int EVENT_GC_TRIGGERED = 35;
const int EVENT_GC_START = 1;                 // V2
const int EVENT_GC_END = 2;                   // V1
const int EVENT_GC_HEAP_STAT = 4;             // V1
const int EVENT_GC_GLOBAL_HEAP_HISTORY = 205; // V2
const int EVENT_GC_SUSPEND_EE_BEGIN = 9;      // V1
const int EVENT_GC_RESTART_EE_END = 3;        // V2

const int EVENT_GC_JOIN = 203;
const int EVENT_GC_PER_HEAP_HISTORY = 204;
const int EVENT_GC_MARKWITHTYPE = 202;
const int EVENT_GC_PINOBJECTATGCTIME = 33;

const int EVENT_SW_STACK = 82;



#define LONG_LENGTH 1024

#pragma pack(1)
struct StackWalkPayload
{
    uint16_t ClrInstanceID;
    uint8_t Reserved1;
    uint8_t Reserved2;
    uint32_t FrameCount;
    uintptr_t Stack[1];
};

struct AllocationTickV2Payload  // for .NET Framework ???
{
    uint32_t AllocationAmount;     // The allocation size, in bytes.
                                   // This value is accurate for allocations that are less than the length of a ULONG(4,294,967,295 bytes).
                                   // If the allocation is greater, this field contains a truncated value.
                                   // Use AllocationAmount64 for very large allocations.
    uint32_t AllocationKind;       // 0x0 - Small object allocation(allocation is in small object heap).
                                   // 0x1 - Large object allocation(allocation is in large object heap).
    uint16_t ClrInstanceId;        // Unique ID for the instance of CLR or CoreCLR.
    uint64_t AllocationAmount64;   // The allocation size, in bytes.This value is accurate for very large allocations.
    uintptr_t TypeId;              // The address of the MethodTable. When there are several types of objects that were allocated during this event,
                                   // this is the address of the MethodTable that corresponds to the last object allocated (the object that caused the 100 KB threshold to be exceeded).
    const WCHAR* TypeName;         // The name of the type that was allocated. When there are several types of objects that were allocated during this event,
                                   // this is the type of the last object allocated (the object that caused the 100 KB threshold to be exceeded).
    uint32_t HeapIndex;            // The heap where the object was allocated. This value is 0 (zero) when running with workstation garbage collection.
};

// This will not be filled up but represents what is received from the .NET Framework
struct AllocationTickV3Payload  // for .NET Framework 4.8
{
    uint32_t AllocationAmount;     // The allocation size, in bytes.
                                   // This value is accurate for allocations that are less than the length of a ULONG(4,294,967,295 bytes).
                                   // If the allocation is greater, this field contains a truncated value.
                                   // Use AllocationAmount64 for very large allocations.
    uint32_t AllocationKind;       // 0x0 - Small object allocation(allocation is in small object heap).
                                   // 0x1 - Large object allocation(allocation is in large object heap).
    uint16_t ClrInstanceId;        // Unique ID for the instance of CLR or CoreCLR.
    uint64_t AllocationAmount64;   // The allocation size, in bytes.This value is accurate for very large allocations.
    uintptr_t TypeId;              // The address of the MethodTable. When there are several types of objects that were allocated during this event,
                                   // this is the address of the MethodTable that corresponds to the last object allocated (the object that caused the 100 KB threshold to be exceeded).
    WCHAR FirstCharInName;         // The name of the type that was allocated. When there are several types of objects that were allocated during this event,
                                   // this is the type of the last object allocated (the object that caused the 100 KB threshold to be exceeded).

    // uint32_t HeapIndex and uintptr_t Address appear AFTER the TypeName
};

struct AllocationTickV4Payload
{
    uint32_t AllocationAmount;     // The allocation size, in bytes.
                                   // This value is accurate for allocations that are less than the length of a ULONG(4,294,967,295 bytes).
                                   // If the allocation is greater, this field contains a truncated value.
                                   // Use AllocationAmount64 for very large allocations.
    uint32_t AllocationKind;       // 0x0 - Small object allocation(allocation is in small object heap).
                                   // 0x1 - Large object allocation(allocation is in large object heap).
    uint16_t ClrInstanceId;        // Unique ID for the instance of CLR or CoreCLR.
    uint64_t AllocationAmount64;   // The allocation size, in bytes.This value is accurate for very large allocations.
    uintptr_t TypeId;              // The address of the MethodTable. When there are several types of objects that were allocated during this event,
                                   // this is the address of the MethodTable that corresponds to the last object allocated (the object that caused the 100 KB threshold to be exceeded).
    const WCHAR* TypeName;         // The name of the type that was allocated. When there are several types of objects that were allocated during this event,
                                   // this is the type of the last object allocated (the object that caused the 100 KB threshold to be exceeded).
    uint32_t HeapIndex;            // The heap where the object was allocated. This value is 0 (zero) when running with workstation garbage collection.
    uintptr_t Address;             // The address of the last allocated object.
    uint64_t ObjectSize;           // The size of the last allocated object.
};

struct ContentionPayload  // for .NET Framework Contention(Start/Stop) share the same generic payload
{
    uint8_t ContentionFlags;   // 0 for managed; 1 for native.
    uint16_t ClrInstanceId;    // Unique ID for the instance of CLR.
};

struct ContentionStopV1Payload // for .NET Core/ 5+
{
    uint8_t ContentionFlags;   // 0 for managed; 1 for native.
    uint16_t ClrInstanceId;    // Unique ID for the instance of CLR.
    double_t DurationNs;       // Duration of the contention (without spinning)
};

struct ContentionStartV2Payload // for .NET Core/ 5+
{
    uint8_t ContentionFlags; // 0 for managed; 1 for native.
    uint16_t ClrInstanceId;  // Unique ID for the instance of CLR.
    uintptr_t LockId;
    uintptr_t AssociatedObjectID;
    // This is a copy/paste from the CLR, but the LockOwnerThreadID is not a ThreadID but an OS Thread Id
    uint64_t LockOwnerThreadID;
};

struct GCStartPayload
{
    uint32_t Count;
    uint32_t Depth;
    uint32_t Reason;
    uint32_t Type;
};

struct GCEndPayload
{
    uint32_t Count;
    uint32_t Depth;
};

struct GCHeapStatsV1Payload
{
    uint64_t GenerationSize0;
    uint64_t TotalPromotedSize0;
    uint64_t GenerationSize1;
    uint64_t TotalPromotedSize1;
    uint64_t GenerationSize2;
    uint64_t TotalPromotedSize2;
    uint64_t GenerationSize3;
    uint64_t TotalPromotedSize3;
    uint64_t FinalizationPromotedSize;
    uint64_t FinalizationPromotedCount;
    uint32_t PinnedObjectCount;
    uint32_t SinkBlockCount;
    uint32_t GCHandleCount;
    uint16_t ClrInstanceID;
};

struct GCHeapStatsV2Payload
{
    uint64_t GenerationSize0;
    uint64_t TotalPromotedSize0;
    uint64_t GenerationSize1;
    uint64_t TotalPromotedSize1;
    uint64_t GenerationSize2;
    uint64_t TotalPromotedSize2;
    uint64_t GenerationSize3;
    uint64_t TotalPromotedSize3;
    uint64_t FinalizationPromotedSize;
    uint64_t FinalizationPromotedCount;
    uint32_t PinnedObjectCount;
    uint32_t SinkBlockCount;
    uint32_t GCHandleCount;
    uint16_t ClrInstanceID;

    // for POH
    uint64_t GenerationSize4;
    uint64_t TotalPromotedSize4;
};

struct GCGlobalHeapPayload
{
    uint64_t FinalYoungestDesired;
    uint32_t NumHeaps;
    uint32_t CondemnedGeneration;
    uint32_t Gen0ReductionCount;
    uint32_t Reason;
    uint32_t GlobalMechanisms;
};
#pragma pack()

class IContentionListener;


struct GCDetails
{
    int32_t Number;
    uint32_t Generation;
    GCReason Reason;
    GCType Type;
    bool IsCompacting;
    uint64_t PauseDuration;
    uint64_t StartTimestamp;

    uint64_t gen2Size;
    uint64_t lohSize;
    uint64_t pohSize;

    // GlobalHeapHistory and HeapStats events are not received in the same order
    // between Framework and CoreCLR. So we need to keep track of what has been received
    bool HasGlobalHeapHistoryBeenReceived;
    bool HasHeapStatsBeenReceived;
};

class ClrEventsParser
{
public:
    static const int KEYWORD_GC = 0x1;
    static const int KEYWORD_CONTENTION = 0x4000;

public:
    ClrEventsParser(
        IAllocationsListener* pAllocationListener,
        IContentionListener* pContentionListener,
        IGCSuspensionsListener* pGCSuspensionsListener
        );


    // the parser is used both for synchronous (ICorProfilerCallback) and
    // asynchronous (.NET Framework via the Agent) cases. The timestamp parameter
    // is only valid (different from 0) in the asynchronous scenario.
    // As of today, only the GC related events could be received asynchronously.
    //
    // Lock contention and AllocationTick qre synchronous only here.
    //
    void ParseEvent(
        uint64_t timestamp,
        DWORD version,
        INT64 keywords,
        DWORD id,
        ULONG cbEventData,
        LPCBYTE eventData
        );

    void Register(IGarbageCollectionsListener* pGarbageCollectionsListener);
    void SetAllocationTrackingEnabled(bool enabled);
    void SetContentionTrackingEnabled(bool enabled);
private:
    void ParseGcEvent(uint64_t timestamp, DWORD id, DWORD version, ULONG cbEventData, LPCBYTE pEventData);
    void ParseContentionEvent(DWORD id, DWORD version, ULONG cbEventData, LPCBYTE pEventData);

    // garbage collection events processing
    void OnGCTriggered();
    void OnGCStart(uint64_t timestamp, GCStartPayload& payload);
    void OnGCEnd(GCEndPayload& payload);
    void OnGCSuspendEEBegin(uint64_t timestamp);
    void OnGCRestartEEEnd(uint64_t timestamp);
    void OnGCHeapStats(uint64_t timestamp, uint64_t gen2Size, uint64_t lohSize, uint64_t pohSize);
    void OnGCGlobalHeapHistory(uint64_t timestamp, GCGlobalHeapPayload& payload);
    void NotifySuspension(uint64_t timestamp, uint32_t number, uint32_t generation, uint64_t duration);
    void NotifyGarbageCollectionStarted(uint64_t timestamp, int32_t number, uint32_t generation, GCReason reason, GCType type);

    void NotifyGarbageCollectionEnd(
        int32_t number,
        uint32_t generation,
        GCReason reason,
        GCType type,
        bool isCompacting,
        uint64_t pauseDuration,
        uint64_t totalDuration,
        uint64_t endTimestamp,
        uint64_t gen2Size,
        uint64_t lohSize,
        uint64_t pohSize
        );
    GCDetails& GetCurrentGC();
    void InitializeGC(uint64_t timestamp, GCDetails& gc, GCStartPayload& payload);
    static void ResetGC(GCDetails& gc);
    static uint64_t GetCurrentTimestamp();


public:
    // Points to the UTF16, null terminated string from the given event data buffer
    // and update the offset accordingly
    static WCHAR* ReadWideString(LPCBYTE eventData, ULONG cbEventData, ULONG* offset)
    {
        WCHAR* start = (WCHAR*)(eventData + *offset);
        size_t length = WStrLen(start);

        // Account for the null character
        *offset += (ULONG)((length + 1) * sizeof(WCHAR));

        assert(*offset <= cbEventData);
        return start;
    }

    template <typename T>
    static bool Read(T& value, LPCBYTE eventData, ULONG cbEventData, ULONG& offset)
    {
        if ((offset + sizeof(T)) > cbEventData)
        {
            return false;
        }

        memcpy(&value, (T*)(eventData + offset), sizeof(T));
        offset += sizeof(T);
        return true;
    }

private:
<<<<<<< HEAD
    volatile bool _allocationEnabled = true;
    volatile bool _contentionEnabled = true;
    ICorProfilerInfo12* _pCorProfilerInfo = nullptr;
=======
>>>>>>> 2405e4ce
    IAllocationsListener* _pAllocationListener = nullptr;
    IContentionListener* _pContentionListener = nullptr;
    IGCSuspensionsListener* _pGCSuspensionsListener = nullptr;
    std::vector<IGarbageCollectionsListener*> _pGarbageCollectionsListeners;

 // state for garbage collection details including Stop The World duration
private:
    // set when GCSuspendEEBegin is received (usually no GC is known at that time)
    uint64_t _suspensionStart;

    // for concurrent mode, a background GC could be started
    GCDetails _currentBGC;

    // this is a foreground/non concurrent GC (could be triggered while a background GC is already running)
    GCDetails _gcInProgress;

private:
    const int EVENT_ALLOCATION_TICK = 10;   // version 4 contains the size + reference
    const int EVENT_CONTENTION_STOP = 91;   // version 1 contains the duration in nanoseconds
    const int EVENT_CONTENTION_START = 81; // version 2 contains thread id of the threads that owns the lock

    // Events emitted during garbage collection lifetime
    // read https://medium.com/criteo-engineering/spying-on-net-garbage-collector-with-net-core-eventpipes-9f2a986d5705?source=friends_link&sk=baf9a7766fb5c7899b781f016803597f
    //  and https://www.codeproject.com/Articles/1127179/Visualising-the-NET-Garbage-Collector
    // for more details.
    // The versions payload are supported for both .NET Core and Framework
    const int EVENT_GC_TRIGGERED = 35;
    const int EVENT_GC_START = 1;                 // V2
    const int EVENT_GC_END = 2;                   // V1
    const int EVENT_GC_HEAP_STAT = 4;             // V1
    const int EVENT_GC_GLOBAL_HEAP_HISTORY = 205; // V2
    const int EVENT_GC_SUSPEND_EE_BEGIN = 9;      // V1
    const int EVENT_GC_RESTART_EE_END = 3;        // V2
};<|MERGE_RESOLUTION|>--- conflicted
+++ resolved
@@ -324,12 +324,8 @@
     }
 
 private:
-<<<<<<< HEAD
     volatile bool _allocationEnabled = true;
     volatile bool _contentionEnabled = true;
-    ICorProfilerInfo12* _pCorProfilerInfo = nullptr;
-=======
->>>>>>> 2405e4ce
     IAllocationsListener* _pAllocationListener = nullptr;
     IContentionListener* _pContentionListener = nullptr;
     IGCSuspensionsListener* _pGCSuspensionsListener = nullptr;
