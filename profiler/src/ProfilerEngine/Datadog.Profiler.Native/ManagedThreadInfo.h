--- conflicted
+++ resolved
@@ -138,6 +138,8 @@
     bool _isThreadDestroyed;
 
     TraceContextTrackingInfo _traceContextTrackingInfo;
+
+
     google::javaprofiler::Tags _tags;
 
     //  strings to be used by samples: avoid allocations when rebuilding them over and over again
@@ -199,15 +201,11 @@
     return _profileThreadName;
 }
 
-<<<<<<< HEAD
 inline google::javaprofiler::Tags& ManagedThreadInfo::GetTags() {
     return _tags;
 }
 
-inline void ManagedThreadInfo::BuildProfileThreadId()
-=======
 inline std::string ManagedThreadInfo::BuildProfileThreadId()
->>>>>>> 2405e4ce
 {
     std::stringstream builder;
     builder << "<" << std::dec << _profilerThreadInfoId << "> [#" << _osThreadId << "]";
