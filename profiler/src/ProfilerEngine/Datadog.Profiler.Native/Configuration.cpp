--- conflicted
+++ resolved
@@ -23,13 +23,13 @@
 std::string const Configuration::DefaultAgentHost = "localhost";
 int32_t const Configuration::DefaultAgentPort = 8126;
 std::string const Configuration::DefaultEmptyString = "";
-<<<<<<< HEAD
-std::string const Configuration::DefaultPyroscopeServerAddress = "http://localhost:4040";
-=======
 std::chrono::seconds const Configuration::DefaultDevUploadInterval = 20s;
 std::chrono::seconds const Configuration::DefaultProdUploadInterval = 60s;
 std::chrono::milliseconds const Configuration::DefaultCpuProfilingInterval = 9ms;
->>>>>>> 2405e4ce
+
+
+std::string const Configuration::DefaultPyroscopeServerAddress = "http://localhost:4040";
+
 
 Configuration::Configuration()
 {
@@ -39,16 +39,11 @@
     _isOperationalMetricsEnabled = GetEnvironmentValue(EnvironmentVariables::OperationalMetricsEnabled, false);
     _isNativeFrameEnabled = GetEnvironmentValue(EnvironmentVariables::NativeFramesEnabled, false);
     _isCpuProfilingEnabled = GetEnvironmentValue(EnvironmentVariables::CpuProfilingEnabled, true);
-<<<<<<< HEAD
     _isWallTimeProfilingEnabled = GetEnvironmentValue(EnvironmentVariables::WallTimeProfilingEnabled, false);
     _isExceptionProfilingEnabled = GetEnvironmentValue(EnvironmentVariables::ExceptionProfilingEnabled, false);
-=======
-    _isWallTimeProfilingEnabled = GetEnvironmentValue(EnvironmentVariables::WallTimeProfilingEnabled, true);
-    _isExceptionProfilingEnabled = GetEnvironmentValue(EnvironmentVariables::ExceptionProfilingEnabled, true);
->>>>>>> 2405e4ce
     _isAllocationProfilingEnabled = GetEnvironmentValue(EnvironmentVariables::AllocationProfilingEnabled, false);
     _isContentionProfilingEnabled = GetContention();
-    _isGarbageCollectionProfilingEnabled = GetEnvironmentValue(EnvironmentVariables::GCProfilingEnabled, true);
+    _isGarbageCollectionProfilingEnabled = GetEnvironmentValue(EnvironmentVariables::GCProfilingEnabled, false);
     _isHeapProfilingEnabled = GetEnvironmentValue(EnvironmentVariables::HeapProfilingEnabled, false);
     _uploadPeriod = ExtractUploadInterval();
     _userTags = ExtractUserTags();
@@ -72,11 +67,44 @@
     _codeHotspotsThreadsThreshold = ExtractCodeHotspotsThreadsThreshold();
     _minimumCores = GetEnvironmentValue<double>(EnvironmentVariables::CoreMinimumOverride, 1.0);
     _namedPipeName = GetEnvironmentValue(EnvironmentVariables::NamedPipeName, DefaultEmptyString);
-    _isTimestampsAsLabelEnabled = GetEnvironmentValue(EnvironmentVariables::TimestampsAsLabelEnabled, true);
+    _isTimestampsAsLabelEnabled = GetEnvironmentValue(EnvironmentVariables::TimestampsAsLabelEnabled, false);
     _useBacktrace2 = GetEnvironmentValue(EnvironmentVariables::UseBacktrace2, true);
     _isAllocationRecorderEnabled = GetEnvironmentValue(EnvironmentVariables::AllocationRecorderEnabled, false);
     _isDebugInfoEnabled = GetEnvironmentValue(EnvironmentVariables::DebugInfoEnabled, false);
-<<<<<<< HEAD
+    _isGcThreadsCpuTimeEnabled = GetEnvironmentValue(EnvironmentVariables::GcThreadsCpuTimeEnabled, false);
+    _isThreadLifetimeEnabled = GetEnvironmentValue(EnvironmentVariables::ThreadLifetimeEnabled, false);
+    _gitRepositoryUrl = GetEnvironmentValue(EnvironmentVariables::GitRepositoryUrl, DefaultEmptyString);
+    _gitCommitSha = GetEnvironmentValue(EnvironmentVariables::GitCommitSha, DefaultEmptyString);
+    _isInternalMetricsEnabled = GetEnvironmentValue(EnvironmentVariables::InternalMetricsEnabled, false);
+    _isSystemCallsShieldEnabled = GetEnvironmentValue(EnvironmentVariables::SystemCallsShieldEnabled, true);
+
+    // Check CI Visibility mode
+    _isCIVisibilityEnabled = GetEnvironmentValue(EnvironmentVariables::CIVisibilityEnabled, false);
+    _internalCIVisibilitySpanId = uint64_t{0};
+    _cpuProfilingInterval = ExtractCpuProfilingInterval();
+    if (_isCIVisibilityEnabled)
+    {
+        // We cannot write 0ull instead of std::uint64_t{0} because on Windows, compiling in x64, std::uint64_t == unsigned long long.
+        // But on Linux, it's std::uint64_t == unsigned long (=> 0ul)and it fails to compile.
+        // Here we create a 0 value of type std::uint64_t which will succeed the compilation
+        _internalCIVisibilitySpanId = GetEnvironmentValue(EnvironmentVariables::InternalCIVisibilitySpanId, uint64_t{0});
+
+        // If we detect CI Visibility we allow to reduce the minimum ms in sampling rate down to 1ms.
+        _cpuWallTimeSamplingRate = ExtractCpuWallTimeSamplingRate(1);
+        // for timer_create based profiling
+        _cpuProfilingInterval = ExtractCpuProfilingInterval(1ms);
+    }
+
+    _isEtwEnabled = GetEnvironmentValue(EnvironmentVariables::EtwEnabled, false);
+    _deploymentMode = GetEnvironmentValue(EnvironmentVariables::SsiDeployed, DeploymentMode::Manual);
+    _isEtwLoggingEnabled = GetEnvironmentValue(EnvironmentVariables::EtwLoggingEnabled, false);
+    _enablementStatus = ExtractEnablementStatus();
+    _ssiLongLivedThreshold = ExtractSsiLongLivedThreshold();
+    _isTelemetryToDiskEnabled = GetEnvironmentValue(EnvironmentVariables::TelemetryToDiskEnabled, false);
+    _isSsiTelemetryEnabled = GetEnvironmentValue(EnvironmentVariables::SsiTelemetryEnabled, false);
+    _cpuProfilerType = GetEnvironmentValue(EnvironmentVariables::CpuProfilerType, CpuProfilerType::ManualCpuTime);
+
+
     _pyroscopeServerAddress = GetEnvironmentValue(EnvironmentVariables::PyroscopeServerAddress, DefaultPyroscopeServerAddress);
     _pyroscopeAuthToken = GetEnvironmentValue(EnvironmentVariables::PyroscopeAuthToken, DefaultEmptyString);
     _pyroscopeApplicationName = GetEnvironmentValue(EnvironmentVariables::PyroscopeApplicationName, DefaultEmptyString);
@@ -90,40 +118,6 @@
         Log::Info("We recommend specifying application name via env variable PYROSCOPE_APPLICATION_NAME");
         Log::Info("For now we choose ", _pyroscopeApplicationName);
     }
-=======
-    _isGcThreadsCpuTimeEnabled = GetEnvironmentValue(EnvironmentVariables::GcThreadsCpuTimeEnabled, false);
-    _isThreadLifetimeEnabled = GetEnvironmentValue(EnvironmentVariables::ThreadLifetimeEnabled, false);
-    _gitRepositoryUrl = GetEnvironmentValue(EnvironmentVariables::GitRepositoryUrl, DefaultEmptyString);
-    _gitCommitSha = GetEnvironmentValue(EnvironmentVariables::GitCommitSha, DefaultEmptyString);
-    _isInternalMetricsEnabled = GetEnvironmentValue(EnvironmentVariables::InternalMetricsEnabled, false);
-    _isSystemCallsShieldEnabled = GetEnvironmentValue(EnvironmentVariables::SystemCallsShieldEnabled, true);
-
-    // Check CI Visibility mode
-    _isCIVisibilityEnabled = GetEnvironmentValue(EnvironmentVariables::CIVisibilityEnabled, false);
-    _internalCIVisibilitySpanId = uint64_t{0};
-    _cpuProfilingInterval = ExtractCpuProfilingInterval();
-    if (_isCIVisibilityEnabled)
-    {
-        // We cannot write 0ull instead of std::uint64_t{0} because on Windows, compiling in x64, std::uint64_t == unsigned long long.
-        // But on Linux, it's std::uint64_t == unsigned long (=> 0ul)and it fails to compile.
-        // Here we create a 0 value of type std::uint64_t which will succeed the compilation
-        _internalCIVisibilitySpanId = GetEnvironmentValue(EnvironmentVariables::InternalCIVisibilitySpanId, uint64_t{0});
-
-        // If we detect CI Visibility we allow to reduce the minimum ms in sampling rate down to 1ms.
-        _cpuWallTimeSamplingRate = ExtractCpuWallTimeSamplingRate(1);
-        // for timer_create based profiling
-        _cpuProfilingInterval = ExtractCpuProfilingInterval(1ms);
-    }
-
-    _isEtwEnabled = GetEnvironmentValue(EnvironmentVariables::EtwEnabled, false);
-    _deploymentMode = GetEnvironmentValue(EnvironmentVariables::SsiDeployed, DeploymentMode::Manual);
-    _isEtwLoggingEnabled = GetEnvironmentValue(EnvironmentVariables::EtwLoggingEnabled, false);
-    _enablementStatus = ExtractEnablementStatus();
-    _ssiLongLivedThreshold = ExtractSsiLongLivedThreshold();
-    _isTelemetryToDiskEnabled = GetEnvironmentValue(EnvironmentVariables::TelemetryToDiskEnabled, false);
-    _isSsiTelemetryEnabled = GetEnvironmentValue(EnvironmentVariables::SsiTelemetryEnabled, false);
-    _cpuProfilerType = GetEnvironmentValue(EnvironmentVariables::CpuProfilerType, CpuProfilerType::ManualCpuTime);
->>>>>>> 2405e4ce
 }
 
 fs::path Configuration::ExtractLogDirectory()
@@ -394,7 +388,7 @@
 
 std::chrono::seconds Configuration::GetDefaultUploadInterval()
 {
-    return 10s;
+    return 15s;
 }
 
 const std::string& Configuration::GetNamedPipeName() const
@@ -559,44 +553,6 @@
     return _isDebugInfoEnabled;
 }
 
-<<<<<<< HEAD
-std::string Configuration::PyroscopeServerAddress() const
-{
-    return _pyroscopeServerAddress;
-}
-
-std::string Configuration::PyroscopeApplicationName() const
-{
-    return _pyroscopeApplicationName;
-}
-
-std::string Configuration::PyroscopeAuthToken() const
-{
-    return _pyroscopeAuthToken;
-}
-
-std::string Configuration::PyroscopeHttpHeaders() const
-{
-    return _pyroscopeHttpHeaders;
-}
-
-std::string Configuration::PyroscopeTenantID() const
-{
-    return _pyroscopeTenantID;
-}
-
-std::string Configuration::PyroscopeBasicAuthUser() const
-{
-    return _pyroscopeBasicAuthUser;
-}
-
-std::string Configuration::PyroscopeBasicAuthPassword() const
-{
-    return _pyroscopeBasicAuthPassword;
-}
-
-bool convert_to(shared::WSTRING const& s, bool& result)
-=======
 bool Configuration::IsSystemCallsShieldEnabled() const
 {
 #ifdef LINUX
@@ -650,7 +606,6 @@
 }
 
 static bool convert_to(shared::WSTRING const& s, bool& result)
->>>>>>> 2405e4ce
 {
     return shared::TryParseBooleanEnvironmentValue(s, result);
 }
@@ -740,10 +695,10 @@
 
 EnablementStatus Configuration::ExtractEnablementStatus()
 {
-    if (shared::EnvironmentExist(EnvironmentVariables::ProfilerEnabled))
+    if (shared::EnvironmentExist(EnvironmentVariables::ProfilerEnabled) || shared::EnvironmentExist(EnvironmentVariables::PyroscopeProfilerEnabled))
     {
         auto isEnabled = false;
-        auto enabled = shared::GetEnvironmentValue(EnvironmentVariables::ProfilerEnabled);
+        auto enabled = shared::EnvironmentExist(EnvironmentVariables::ProfilerEnabled) ? shared::GetEnvironmentValue(EnvironmentVariables::ProfilerEnabled) : shared::GetEnvironmentValue(EnvironmentVariables::PyroscopeProfilerEnabled);
         auto parsed = shared::TryParseBooleanEnvironmentValue(enabled, isEnabled);
 
         if (parsed)
@@ -795,4 +750,43 @@
 bool Configuration::IsSsiTelemetryEnabled() const
 {
     return _isSsiTelemetryEnabled;
+}
+
+
+
+
+
+std::string Configuration::PyroscopeServerAddress() const
+{
+    return _pyroscopeServerAddress;
+}
+
+std::string Configuration::PyroscopeApplicationName() const
+{
+    return _pyroscopeApplicationName;
+}
+
+std::string Configuration::PyroscopeAuthToken() const
+{
+    return _pyroscopeAuthToken;
+}
+
+std::string Configuration::PyroscopeHttpHeaders() const
+{
+    return _pyroscopeHttpHeaders;
+}
+
+std::string Configuration::PyroscopeTenantID() const
+{
+    return _pyroscopeTenantID;
+}
+
+std::string Configuration::PyroscopeBasicAuthUser() const
+{
+    return _pyroscopeBasicAuthUser;
+}
+
+std::string Configuration::PyroscopeBasicAuthPassword() const
+{
+    return _pyroscopeBasicAuthPassword;
 }