--- conflicted
+++ resolved
@@ -120,14 +120,13 @@
     static std::string const DefaultAgentHost;
     static std::string const DefaultEmptyString;
     static int32_t const DefaultAgentPort;
-<<<<<<< HEAD
-    static std::string const DefaultPyroscopeServerAddress;
-    static std::string const DefaultPyroscopeApplicationName;
-=======
     static std::chrono::seconds const DefaultDevUploadInterval;
     static std::chrono::seconds const DefaultProdUploadInterval;
     static std::chrono::milliseconds const DefaultCpuProfilingInterval;
->>>>>>> 2405e4ce
+
+
+    static std::string const DefaultPyroscopeServerAddress;
+    static std::string const DefaultPyroscopeApplicationName;
 
     bool _isProfilingEnabled;
     bool _isCpuProfilingEnabled;
@@ -173,17 +172,6 @@
     std::string _namedPipeName;
     bool _isTimestampsAsLabelEnabled;
     bool _isDebugInfoEnabled;
-<<<<<<< HEAD
-
-    std::string _pyroscopeServerAddress;
-    std::string _pyroscopeApplicationName;
-    std::string _pyroscopeAuthToken;
-    std::string _pyroscopeHttpHeaders;
-    std::string _pyroscopeTenantID;
-    std::string _pyroscopeBasicAuthUser;
-    std::string _pyroscopeBasicAuthPassword;
-    std::vector<std::pair<std::string, std::string>> _pyroscopeTags;
-=======
     bool _isInternalMetricsEnabled;
     bool _isSystemCallsShieldEnabled;
 
@@ -199,5 +187,14 @@
 
     CpuProfilerType _cpuProfilerType;
     std::chrono::milliseconds _cpuProfilingInterval;
->>>>>>> 2405e4ce
+
+
+    std::string _pyroscopeServerAddress;
+    std::string _pyroscopeApplicationName;
+    std::string _pyroscopeAuthToken;
+    std::string _pyroscopeHttpHeaders;
+    std::string _pyroscopeTenantID;
+    std::string _pyroscopeBasicAuthUser;
+    std::string _pyroscopeBasicAuthPassword;
+    std::vector<std::pair<std::string, std::string>> _pyroscopeTags;
 };