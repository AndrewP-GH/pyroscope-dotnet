<Project Sdk="Microsoft.NET.Sdk">

  <PropertyGroup>
<<<<<<< HEAD
    <Version>3.3.1</Version>
=======
    <Version>3.4.1</Version>
>>>>>>> d1cda494
    <Title>Datadog APM Auto-instrumentation Runner</Title>
    <Copyright>Copyright 2020 Datadog, Inc.</Copyright>
    <Description>Auto-instrumentation dotnet global tool for Datadog APM</Description>
    <OutputType>Exe</OutputType>
    <!-- When building standalone (see below) we have to exclude <netcoreapp3.1 from the targets otherwise the SDK has a fit -->
    <TargetFrameworks>net8.0;net7.0;net6.0;net5.0;netcoreapp3.1;netcoreapp3.0;netcoreapp2.2;netcoreapp2.1;</TargetFrameworks>
    <CopyLocalLockFileAssemblies>true</CopyLocalLockFileAssemblies>
    <!-- NU190* are workaround for Rider bug: https://youtrack.jetbrains.com/issue/RIDER-103207/Cannot-suppress-vulnerable-package-errors -->
    <NoWarn>NU5100;NU1901;NU1902;NU1903;NU1904</NoWarn>
    <RootNamespace>Datadog.Trace.Tools.Runner</RootNamespace>
    <AllowUnsafeBlocks>true</AllowUnsafeBlocks>
    <DebugSymbols>false</DebugSymbols>
    <DebugType>None</DebugType>
    <GenerateDocumentationFile>false</GenerateDocumentationFile>
    <InvariantGlobalization>true</InvariantGlobalization>

    <!-- Required for StrongNamer: https://github.com/dsplaisted/strongnamer/issues/61 -->
    <ErrorOnDuplicatePublishOutputFiles>False</ErrorOnDuplicatePublishOutputFiles>

    <!-- Hide warnings for EOL .NET Core targets (e.g. netcoreapp3.0) -->
    <CheckEolTargetFramework>false</CheckEolTargetFramework>
  </PropertyGroup>

  <Choose>
    <When Condition="'$(BuildStandalone)' == 'true'">
      <PropertyGroup>
        <!-- When building standalone we have to exclude <netcoreapp3.1 from the targets otherwise the SDK has a fit -->
        <TargetFrameworks>net8.0;net7.0;net6.0;net5.0;netcoreapp3.1;</TargetFrameworks>
        <OutputPath>bin\$(Configuration)\Console</OutputPath>
        <PublishDir Condition="'$(PublishDir)' == '' ">bin\$(Configuration)\Console\publish\$(RuntimeIdentifier)</PublishDir>
        <AssemblyName>dd-trace</AssemblyName>
        <RuntimeIdentifiers>win-x64;win-x86;linux-x64;linux-musl-x64;osx-x64;linux-arm64;linux-musl-arm64</RuntimeIdentifiers>
        <CopyLocalLockFileAssemblies>true</CopyLocalLockFileAssemblies>
        <PublishTrimmed>true</PublishTrimmed>
        <SelfContained>true</SelfContained>
        <TrimMode>copyused</TrimMode>
        <BuiltInComInteropSupport>true</BuiltInComInteropSupport>
        <ILLinkTreatWarningsAsErrors>false</ILLinkTreatWarningsAsErrors>
        <PublishSingleFile>true</PublishSingleFile>
        <SelfContained>true</SelfContained>
        <IncludeAllContentForSelfExtract>true</IncludeAllContentForSelfExtract>
      </PropertyGroup>
      <ItemGroup>
        <TrimmerRootAssembly Include="Datadog.Trace" />
        <TrimmerRootAssembly Include="dnlib" />
        <TrimmerRootAssembly Include="ICSharpCode.Decompiler" />
        <TrimmerRootAssembly Include="Microsoft.TestPlatform.CoreUtilities" />
        <TrimmerRootAssembly Include="Microsoft.TestPlatform.PlatformAbstractions" />
        <TrimmerRootAssembly Include="Microsoft.VisualStudio.TestPlatform.ObjectModel" />
        <TrimmerRootAssembly Include="Microsoft.Web.Administration" />
        <TrimmerRootAssembly Include="Mono.Cecil" />
        <TrimmerRootAssembly Include="Mono.Cecil.Pdb" />
        <TrimmerRootAssembly Include="Spectre.Console" />
        <TrimmerRootAssembly Include="System.CodeDom" />
        <TrimmerRootAssembly Include="System.Management" />
        <TrimmerRootAssembly Include="System.Xml" />
      </ItemGroup>
      <ItemGroup>
        <Content Include="..\Datadog.Trace.Bundle\home\**\*.*" LinkBase="home">
          <CopyToOutputDirectory>Always</CopyToOutputDirectory>
          <CopyToPublishDirectory>Always</CopyToPublishDirectory>
        </Content>

        <Content Update="..\Datadog.Trace.Bundle\home\**\readme.txt">
          <CopyToOutputDirectory>Never</CopyToOutputDirectory>
          <CopyToPublishDirectory>Never</CopyToPublishDirectory>
        </Content>

        <!-- We actually WANT to include these, but single-file spits them out-->
        <!-- next to the exe, instead of bundling them inside, so we can't -->
        <Content Update="..\Datadog.Trace.Bundle\home\**\*.pdb">
          <CopyToOutputDirectory>Never</CopyToOutputDirectory>
          <CopyToPublishDirectory>Never</CopyToPublishDirectory>
        </Content>

        <Content Update="..\Datadog.Trace.Bundle\home\**\*.xml">
          <CopyToOutputDirectory>Never</CopyToOutputDirectory>
          <CopyToPublishDirectory>Never</CopyToPublishDirectory>
        </Content>

        <!-- Remove the assets for other platforms than the one we're targetting (as they'll never be used anyway) -->
        <!-- Need to include the win-x86 and win-x64 assets in both versions -->
        <Content Condition="'$(RuntimeIdentifier)' != 'win-x86' AND '$(RuntimeIdentifier)' != 'win-x64'" Update="..\Datadog.Trace.Bundle\home\win-x86\*.*">
          <CopyToOutputDirectory>Never</CopyToOutputDirectory>
          <CopyToPublishDirectory>Never</CopyToPublishDirectory>
        </Content>

        <Content Condition="'$(RuntimeIdentifier)' != 'win-x86' AND '$(RuntimeIdentifier)' != 'win-x64'" Update="..\Datadog.Trace.Bundle\home\win-x64\*.*">
          <CopyToOutputDirectory>Never</CopyToOutputDirectory>
          <CopyToPublishDirectory>Never</CopyToPublishDirectory>
        </Content>

        <Content Condition="'$(RuntimeIdentifier)' != 'linux-x64'" Update="..\Datadog.Trace.Bundle\home\linux-x64\*.*">
          <CopyToOutputDirectory>Never</CopyToOutputDirectory>
          <CopyToPublishDirectory>Never</CopyToPublishDirectory>
        </Content>

        <Content Condition="'$(RuntimeIdentifier)' != 'linux-musl-x64'" Update="..\Datadog.Trace.Bundle\home\linux-musl-x64\*.*">
          <CopyToOutputDirectory>Never</CopyToOutputDirectory>
          <CopyToPublishDirectory>Never</CopyToPublishDirectory>
        </Content>

        <Content Condition="'$(RuntimeIdentifier)' != 'linux-arm64'" Update="..\Datadog.Trace.Bundle\home\linux-arm64\*.*">
          <CopyToOutputDirectory>Never</CopyToOutputDirectory>
          <CopyToPublishDirectory>Never</CopyToPublishDirectory>
        </Content>

        <Content Condition="'$(RuntimeIdentifier)' != 'linux-musl-arm64'" Update="..\Datadog.Trace.Bundle\home\linux-musl-arm64\*.*">
          <CopyToOutputDirectory>Never</CopyToOutputDirectory>
          <CopyToPublishDirectory>Never</CopyToPublishDirectory>
        </Content>

        <Content Condition="'$(RuntimeIdentifier)' != 'osx-x64'" Update="..\Datadog.Trace.Bundle\home\osx-x64\*.*">
          <CopyToOutputDirectory>Never</CopyToOutputDirectory>
          <CopyToPublishDirectory>Never</CopyToPublishDirectory>
        </Content>
      </ItemGroup>
    </When>
    <Otherwise>
      <PropertyGroup>
        <IsPackable>true</IsPackable>
        <PackAsTool>true</PackAsTool>
        <ToolCommandName>dd-trace</ToolCommandName>
        <PublishRepositoryUrl>true</PublishRepositoryUrl>
        <EmbedUntrackedSources>true</EmbedUntrackedSources>
        <GeneratePackageOnBuild>false</GeneratePackageOnBuild>
        <PackageId>dd-trace</PackageId>
        <OutputPath>bin\$(Configuration)\Tool</OutputPath>
      </PropertyGroup>
      <ItemGroup>
        <Content Include="..\Datadog.Trace.Bundle\home\**\*.*" Pack="true" PackagePath="\home" LinkBase="home">
          <CopyToOutputDirectory>Never</CopyToOutputDirectory>
        </Content>

        <Content Update="..\Datadog.Trace.Bundle\home\**\readme.txt" Pack="false">
          <CopyToOutputDirectory>Never</CopyToOutputDirectory>
        </Content>

        <Content Update="..\Datadog.Trace.Bundle\home\**\*.xml" Pack="false">
          <CopyToOutputDirectory>Never</CopyToOutputDirectory>
        </Content>
      </ItemGroup>
    </Otherwise>
  </Choose>

  <ItemGroup>
    <PackageReference Include="Microsoft.Win32.Registry" Version="5.0.0" />
    <PackageReference Include="Mono.Cecil" Version="0.11.5" />
    <PackageReference Include="Spectre.Console" Version="0.43.0" />
    <PackageReference Include="System.CommandLine" Version="2.0.0-beta4.22272.1" />
    <PackageReference Include="StrongNamer" Version="0.2.5" />
    <PackageReference Include="Microsoft.Web.Administration" Version="11.1.0" />
    <PackageReference Include="NETStandard.Library" Version="2.0.3" />
    <PackageReference Include="System.Runtime.InteropServices" Version="4.3.0" />
    <PackageReference Include="System.Management" Version="5.0.0" />
  </ItemGroup>

  <ItemGroup>
    <ProjectReference Include="..\Datadog.InstrumentedAssemblyGenerator\Datadog.InstrumentedAssemblyGenerator.csproj" />
    <ProjectReference Include="..\Datadog.InstrumentedAssemblyVerification\Datadog.InstrumentedAssemblyVerification.csproj" />
    <ProjectReference Include="..\Datadog.Trace.Tools.Shared\Datadog.Trace.Tools.Shared.csproj" />
    <ProjectReference Include="..\Datadog.Trace\Datadog.Trace.csproj" />
    <ProjectReference Include="..\Datadog.Trace.Coverage.collector\Datadog.Trace.Coverage.collector.csproj" />
  </ItemGroup>

  <Target Name="RemoveDuplicate" AfterTargets="ComputeFilesToPublish" BeforeTargets="_HandleFileConflictsForPublish">

    <!-- Required for StrongNamer: https://github.com/dsplaisted/strongnamer/issues/61 -->
    <Message Text="Removing $(DuplicateFileToRemove) from publish output" Importance="high" />
    <ItemGroup>
      <ResolvedFileToPublish Remove="$(MSBuildThisFileDirectory)$(BaseIntermediateOutputPath)$(Configuration)\$(TargetFramework)\$(RuntimeIdentifier)\SignedAssemblies\Spectre.Console.dll" />
      <ResolvedFileToPublish Remove="$(MSBuildThisFileDirectory)$(BaseIntermediateOutputPath)$(Configuration)\$(TargetFramework)\$(RuntimeIdentifier)\SignedAssemblies\ILVerification.dll" />
    </ItemGroup>
  </Target>

</Project><|MERGE_RESOLUTION|>--- conflicted
+++ resolved
@@ -1,11 +1,7 @@
 <Project Sdk="Microsoft.NET.Sdk">
 
   <PropertyGroup>
-<<<<<<< HEAD
-    <Version>3.3.1</Version>
-=======
     <Version>3.4.1</Version>
->>>>>>> d1cda494
     <Title>Datadog APM Auto-instrumentation Runner</Title>
     <Copyright>Copyright 2020 Datadog, Inc.</Copyright>
     <Description>Auto-instrumentation dotnet global tool for Datadog APM</Description>
